--- conflicted
+++ resolved
@@ -744,15 +744,7 @@
                 tx: block.txs().iter().map(|x| self.map_tx(x)).collect(),
             }
             .into(),
-<<<<<<< HEAD
             timestamp: block.wallclock(&self.genesis),
-=======
-            timestamp: self
-                .ledger
-                .as_ref()
-                .and_then(|ledger| ledger.get_slot_timestamp(block.slot()))
-                .unwrap_or(0),
->>>>>>> df1cd7ae
         }
     }
 
