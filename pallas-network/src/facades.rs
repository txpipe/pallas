use std::net::SocketAddr;
use std::path::Path;
use std::time::Duration;
use thiserror::Error;
use tracing::{debug, error};

use tokio::net::{TcpListener, ToSocketAddrs};

#[cfg(unix)]
use tokio::net::{unix::SocketAddr as UnixSocketAddr, UnixListener};

use crate::miniprotocols::handshake::n2n::VersionData;
use crate::miniprotocols::handshake::{n2c, n2n, VersionNumber, VersionTable};

use crate::miniprotocols::{
<<<<<<< HEAD
    self, blockfetch, chainsync, handshake, keepalive, localstate, localtxsubmission, peersharing,
    txmonitor, txsubmission, PlexerAdapter, PROTOCOL_N2C_CHAIN_SYNC, PROTOCOL_N2C_HANDSHAKE,
=======
    blockfetch, chainsync, handshake, keepalive, localmsgnotification, localmsgsubmission,
    localstate, localtxsubmission, peersharing, txmonitor, txsubmission, PROTOCOL_N2C_CHAIN_SYNC,
    PROTOCOL_N2C_HANDSHAKE, PROTOCOL_N2C_MSG_NOTIFICATION, PROTOCOL_N2C_MSG_SUBMISSION,
>>>>>>> 590a3478
    PROTOCOL_N2C_STATE_QUERY, PROTOCOL_N2C_TX_MONITOR, PROTOCOL_N2C_TX_SUBMISSION,
    PROTOCOL_N2N_BLOCK_FETCH, PROTOCOL_N2N_CHAIN_SYNC, PROTOCOL_N2N_HANDSHAKE,
    PROTOCOL_N2N_KEEP_ALIVE, PROTOCOL_N2N_PEER_SHARING, PROTOCOL_N2N_TX_SUBMISSION,
};

use crate::multiplexer::{self, Bearer, RunningPlexer};

#[derive(Debug, Error)]
pub enum Error {
    #[error("error in multiplexer")]
    PlexerFailure(#[source] multiplexer::Error),

    #[error("error connecting bearer")]
    ConnectFailure(#[source] tokio::io::Error),

    #[error("handshake protocol error")]
    AgentError(miniprotocols::Error),

    #[error("handshake version not accepted")]
    IncompatibleVersion,
}

pub const DEFAULT_KEEP_ALIVE_INTERVAL_SEC: u64 = 20;

pub type KeepAliveHandle = tokio::task::JoinHandle<Result<(), Error>>;

pub enum KeepAliveLoop {
    Client(PlexerAdapter<keepalive::Client>, Duration),
    Server(PlexerAdapter<keepalive::Server>),
}

impl KeepAliveLoop {
    pub fn client(client: PlexerAdapter<keepalive::Client>, interval: Duration) -> Self {
        Self::Client(client, interval)
    }

    pub fn server(server: PlexerAdapter<keepalive::Server>) -> Self {
        Self::Server(server)
    }

    pub async fn run_client(
        mut client: PlexerAdapter<keepalive::Client>,
        interval: Duration,
    ) -> Result<(), Error> {
        let mut interval = tokio::time::interval(interval);

        loop {
            interval.tick().await;
            debug!("sending keepalive request");

            client
                .keepalive_roundtrip()
                .await
                .map_err(Error::AgentError)?;
        }
    }

    pub async fn run_server(mut server: PlexerAdapter<keepalive::Server>) -> Result<(), Error> {
        loop {
            debug!("waiting keepalive request");

            server
                .keepalive_roundtrip()
                .await
                .map_err(Error::AgentError)?;
        }
    }

    pub fn spawn(self) -> KeepAliveHandle {
        match self {
            KeepAliveLoop::Client(client, interval) => {
                tokio::spawn(Self::run_client(client, interval))
            }
            KeepAliveLoop::Server(server) => tokio::spawn(Self::run_server(server)),
        }
    }
}

/// Client of N2N Ouroboros
pub struct PeerClient {
    pub plexer: RunningPlexer,
    pub keepalive: KeepAliveHandle,
    pub chainsync: chainsync::N2NClient,
    pub blockfetch: blockfetch::Client,
    pub txsubmission: txsubmission::Client,
    pub peersharing: PlexerAdapter<peersharing::Client>,
}

impl PeerClient {
    pub async fn connect(addr: impl ToSocketAddrs, magic: u64) -> Result<Self, Error> {
        let bearer = Bearer::connect_tcp(addr)
            .await
            .map_err(Error::ConnectFailure)?;

        let mut plexer = multiplexer::Plexer::new(bearer);

        let channel = plexer.subscribe_client(PROTOCOL_N2N_HANDSHAKE);
        let mut handshake = PlexerAdapter::new(handshake::Client::default(), channel);

        let cs_channel = plexer.subscribe_client(PROTOCOL_N2N_CHAIN_SYNC);
        let bf_channel = plexer.subscribe_client(PROTOCOL_N2N_BLOCK_FETCH);
        let txsub_channel = plexer.subscribe_client(PROTOCOL_N2N_TX_SUBMISSION);
        let peersharing_channel = plexer.subscribe_client(PROTOCOL_N2N_PEER_SHARING);

        let channel = plexer.subscribe_client(PROTOCOL_N2N_KEEP_ALIVE);
        let keepalive = PlexerAdapter::new(keepalive::Client::default(), channel);

        let plexer = plexer.spawn();

        let versions = handshake::n2n::VersionTable::v7_and_above(magic);

        let handshake = handshake
            .handshake(versions)
            .await
            .map_err(Error::AgentError)?;

        if let handshake::DoneState::Rejected(reason) = handshake {
            error!(?reason, "handshake refused");
            return Err(Error::IncompatibleVersion);
        }

        let keepalive = KeepAliveLoop::client(
            keepalive,
            Duration::from_secs(DEFAULT_KEEP_ALIVE_INTERVAL_SEC),
        )
        .spawn();

        let client = Self {
            plexer,
            keepalive,
            chainsync: chainsync::Client::new(cs_channel),
            blockfetch: blockfetch::Client::new(bf_channel),
            txsubmission: txsubmission::Client::new(txsub_channel),
            peersharing: PlexerAdapter::new(peersharing::Client::default(), peersharing_channel),
        };

        Ok(client)
    }

    pub async fn handshake_query(
        addr: impl ToSocketAddrs,
        magic: u64,
    ) -> Result<VersionTable<VersionData>, Error> {
        let bearer = Bearer::connect_tcp(addr)
            .await
            .map_err(Error::ConnectFailure)?;

        let mut plexer = multiplexer::Plexer::new(bearer);

        let channel = plexer.subscribe_client(PROTOCOL_N2N_HANDSHAKE);
        let mut handshake = PlexerAdapter::new(handshake::Client::default(), channel);

        let _plexer = plexer.spawn();

        let versions = handshake::n2n::VersionTable::v7_and_above_with_query(magic, true);

        let handshake = handshake
            .handshake(versions)
            .await
            .map_err(Error::AgentError)?;

        let version_table = match handshake {
            handshake::DoneState::QueryReply(version_table) => {
                debug!("handshake query reply received");
                version_table
            }
            handshake::DoneState::Accepted(_, _) => {
                error!("handshake accepted when we expected query reply");
                return Err(Error::AgentError(miniprotocols::Error::InvalidInbound));
            }
            handshake::DoneState::Rejected(reason) => {
                error!(?reason, "handshake refused");
                return Err(Error::IncompatibleVersion);
            }
        };

        Ok(version_table)
    }

    pub fn chainsync(&mut self) -> &mut chainsync::N2NClient {
        &mut self.chainsync
    }

    pub async fn with_chainsync<T, O, Fut>(&mut self, op: T) -> tokio::task::JoinHandle<O>
    where
        T: FnOnce(&mut chainsync::N2NClient) -> Fut,
        Fut: std::future::Future<Output = O> + Send + 'static,
        O: Send + 'static,
    {
        tokio::spawn(op(&mut self.chainsync))
    }

    pub fn blockfetch(&mut self) -> &mut blockfetch::Client {
        &mut self.blockfetch
    }

    pub fn txsubmission(&mut self) -> &mut txsubmission::Client {
        &mut self.txsubmission
    }

    pub fn peersharing(&mut self) -> &mut PlexerAdapter<peersharing::Client> {
        &mut self.peersharing
    }

    pub async fn abort(self) {
        self.plexer.abort().await
    }
}

/// Server of N2N Ouroboros
pub struct PeerServer {
    pub plexer: RunningPlexer,
    pub handshake: PlexerAdapter<handshake::N2NServer>,
    pub chainsync: chainsync::N2NServer,
    pub blockfetch: blockfetch::Server,
    pub txsubmission: txsubmission::Server,
    pub keepalive: PlexerAdapter<keepalive::Server>,
    pub peersharing: peersharing::Server,
    accepted_address: Option<SocketAddr>,
    accepted_version: Option<(u64, n2n::VersionData)>,
}

impl PeerServer {
    pub fn new(bearer: Bearer) -> Self {
        let mut plexer = multiplexer::Plexer::new(bearer);

        let hs_channel = plexer.subscribe_server(PROTOCOL_N2N_HANDSHAKE);
        let cs_channel = plexer.subscribe_server(PROTOCOL_N2N_CHAIN_SYNC);
        let bf_channel = plexer.subscribe_server(PROTOCOL_N2N_BLOCK_FETCH);
        let txsub_channel = plexer.subscribe_server(PROTOCOL_N2N_TX_SUBMISSION);
        let keepalive_channel = plexer.subscribe_server(PROTOCOL_N2N_KEEP_ALIVE);
        let peersharing_channel = plexer.subscribe_server(PROTOCOL_N2N_PEER_SHARING);

        let hs = PlexerAdapter::new(handshake::Server::default(), hs_channel);
        let cs = chainsync::N2NServer::new(cs_channel);
        let bf = blockfetch::Server::new(bf_channel);
        let txsub = txsubmission::Server::new(txsub_channel);
        let keepalive = PlexerAdapter::new(keepalive::Server::default(), keepalive_channel);
        let peersharing = peersharing::Server::new(peersharing_channel);

        let plexer = plexer.spawn();

        Self {
            plexer,
            handshake: hs,
            chainsync: cs,
            blockfetch: bf,
            txsubmission: txsub,
            keepalive,
            peersharing,
            accepted_address: None,
            accepted_version: None,
        }
    }

    pub async fn accept(listener: &TcpListener, magic: u64) -> Result<Self, Error> {
        let (bearer, address) = Bearer::accept_tcp(listener)
            .await
            .map_err(Error::ConnectFailure)?;

        let mut client = Self::new(bearer);

        let accepted_version = client
            .handshake()
            .handshake(n2n::VersionTable::v7_and_above(magic))
            .await
            .map_err(Error::AgentError)?;

        if let Some((version, data)) = accepted_version {
            client.accepted_address = Some(address);
            client.accepted_version = Some((version, data));
            Ok(client)
        } else {
            client.abort().await;
            Err(Error::IncompatibleVersion)
        }
    }

    pub fn handshake(&mut self) -> &mut PlexerAdapter<handshake::N2NServer> {
        &mut self.handshake
    }

    pub fn chainsync(&mut self) -> &mut chainsync::N2NServer {
        &mut self.chainsync
    }

    pub fn blockfetch(&mut self) -> &mut blockfetch::Server {
        &mut self.blockfetch
    }

    pub fn txsubmission(&mut self) -> &mut txsubmission::Server {
        &mut self.txsubmission
    }

    pub fn keepalive(&mut self) -> &mut PlexerAdapter<keepalive::Server> {
        &mut self.keepalive
    }

    pub fn peersharing(&mut self) -> &mut peersharing::Server {
        &mut self.peersharing
    }

    pub fn accepted_address(&self) -> Option<&SocketAddr> {
        self.accepted_address.as_ref()
    }

    pub fn accepted_version(&self) -> Option<&(u64, n2n::VersionData)> {
        self.accepted_version.as_ref()
    }

    pub async fn abort(self) {
        self.plexer.abort().await
    }
}

/// Client of N2C Ouroboros
pub struct NodeClient {
    plexer: RunningPlexer,
    handshake: PlexerAdapter<handshake::N2CClient>,
    chainsync: chainsync::N2CClient,
    statequery: localstate::Client,
    submission: localtxsubmission::Client,
    monitor: txmonitor::Client,
}

impl NodeClient {
    pub fn new(bearer: Bearer) -> Self {
        let mut plexer = multiplexer::Plexer::new(bearer);

        let hs_channel = plexer.subscribe_client(PROTOCOL_N2C_HANDSHAKE);
        let cs_channel = plexer.subscribe_client(PROTOCOL_N2C_CHAIN_SYNC);
        let sq_channel = plexer.subscribe_client(PROTOCOL_N2C_STATE_QUERY);
        let tx_channel = plexer.subscribe_client(PROTOCOL_N2C_TX_SUBMISSION);
        let mo_channel = plexer.subscribe_client(PROTOCOL_N2C_TX_MONITOR);

        let plexer = plexer.spawn();

        Self {
            plexer,
            handshake: PlexerAdapter::new(handshake::Client::default(), hs_channel),
            chainsync: chainsync::Client::new(cs_channel),
            statequery: localstate::Client::new(sq_channel),
            submission: localtxsubmission::Client::new(tx_channel),
            monitor: txmonitor::Client::new(mo_channel),
        }
    }

    #[cfg(unix)]
    pub async fn connect(path: impl AsRef<Path>, magic: u64) -> Result<Self, Error> {
        let bearer = Bearer::connect_unix(path)
            .await
            .map_err(Error::ConnectFailure)?;

        let mut client = Self::new(bearer);

        let versions = handshake::n2c::VersionTable::v10_and_above(magic);

        let handshake = client
            .handshake()
            .handshake(versions)
            .await
            .map_err(Error::AgentError)?;

        if let handshake::DoneState::Rejected(reason) = handshake {
            error!(?reason, "handshake refused");
            return Err(Error::IncompatibleVersion);
        }

        Ok(client)
    }

    #[cfg(windows)]
    pub async fn connect(
        pipe_name: impl AsRef<std::ffi::OsStr>,
        magic: u64,
    ) -> Result<Self, Error> {
        let pipe_name = pipe_name.as_ref().to_os_string();

        let bearer = tokio::task::spawn_blocking(move || Bearer::connect_named_pipe(pipe_name))
            .await
            .expect("can't join tokio thread")
            .map_err(Error::ConnectFailure)?;

        let mut client = Self::new(bearer);

        let versions = handshake::n2c::VersionTable::v10_and_above(magic);

        let handshake = client
            .handshake()
            .handshake(versions)
            .await
            .map_err(Error::HandshakeProtocol)?;

        if let handshake::Confirmation::Rejected(reason) = handshake {
            error!(?reason, "handshake refused");
            return Err(Error::IncompatibleVersion);
        }

        Ok(client)
    }

    #[cfg(unix)]
    pub async fn handshake_query(
        bearer: Bearer,
        magic: u64,
    ) -> Result<handshake::n2c::VersionTable, Error> {
        use crate::miniprotocols::{self, PlexerAdapter};

        let mut plexer = multiplexer::Plexer::new(bearer);

        let hs_channel = plexer.subscribe_client(PROTOCOL_N2C_HANDSHAKE);

        let plexer = plexer.spawn();

        let versions = handshake::n2c::VersionTable::v15_with_query(magic);
        let mut client = PlexerAdapter::new(handshake::Client::default(), hs_channel);

        let handshake = client
            .handshake(versions)
            .await
            .map_err(Error::AgentError)?;

        match handshake {
            handshake::DoneState::Accepted(_, _) => {
                error!("handshake accepted when we expected query reply");
                Err(Error::AgentError(miniprotocols::Error::InvalidInbound))
            }
            handshake::DoneState::Rejected(reason) => {
                error!(?reason, "handshake refused");
                Err(Error::IncompatibleVersion)
            }
            handshake::DoneState::QueryReply(version_table) => {
                plexer.abort().await;
                Ok(version_table)
            }
        }
    }

    pub fn handshake(&mut self) -> &mut PlexerAdapter<handshake::N2CClient> {
        &mut self.handshake
    }

    pub fn chainsync(&mut self) -> &mut chainsync::N2CClient {
        &mut self.chainsync
    }

    pub fn statequery(&mut self) -> &mut localstate::Client {
        &mut self.statequery
    }

    pub fn submission(&mut self) -> &mut localtxsubmission::Client {
        &mut self.submission
    }

    pub fn monitor(&mut self) -> &mut txmonitor::Client {
        &mut self.monitor
    }

    pub async fn abort(self) {
        self.plexer.abort().await
    }
}

/// Server of N2C Ouroboros.
#[cfg(unix)]
pub struct NodeServer {
    pub plexer: RunningPlexer,
    pub handshake: PlexerAdapter<handshake::N2CServer>,
    pub chainsync: chainsync::N2CServer,
    pub statequery: localstate::Server,
    pub localtxsubmission: localtxsubmission::Server,
    accepted_address: Option<UnixSocketAddr>,
    accpeted_version: Option<(VersionNumber, n2c::VersionData)>,
}

#[cfg(unix)]
impl NodeServer {
    pub async fn new(bearer: Bearer) -> Self {
        let mut plexer = multiplexer::Plexer::new(bearer);

        let hs_channel = plexer.subscribe_server(PROTOCOL_N2C_HANDSHAKE);
        let cs_channel = plexer.subscribe_server(PROTOCOL_N2C_CHAIN_SYNC);
        let sq_channel = plexer.subscribe_server(PROTOCOL_N2C_STATE_QUERY);
        let localtx_channel = plexer.subscribe_server(PROTOCOL_N2C_TX_SUBMISSION);

        let server_hs = PlexerAdapter::new(handshake::Server::default(), hs_channel);
        let server_cs = chainsync::N2CServer::new(cs_channel);
        let server_sq = localstate::Server::new(sq_channel);
        let server_localtx = localtxsubmission::Server::new(localtx_channel);

        let plexer = plexer.spawn();

        Self {
            plexer,
            handshake: server_hs,
            chainsync: server_cs,
            statequery: server_sq,
            localtxsubmission: server_localtx,
            accepted_address: None,
            accpeted_version: None,
        }
    }

    pub async fn accept(listener: &UnixListener, magic: u64) -> Result<Self, Error> {
        let (bearer, address) = Bearer::accept_unix(listener)
            .await
            .map_err(Error::ConnectFailure)?;

        let mut client = Self::new(bearer).await;

        let accepted_version = client
            .handshake()
            .handshake(n2c::VersionTable::v10_and_above(magic))
            .await
            .map_err(Error::AgentError)?;

        if let Some(version) = accepted_version {
            client.accepted_address = Some(address);
            client.accpeted_version = Some(version);
            Ok(client)
        } else {
            client.abort().await;
            Err(Error::IncompatibleVersion)
        }
    }

    pub fn handshake(&mut self) -> &mut PlexerAdapter<handshake::N2CServer> {
        &mut self.handshake
    }

    pub fn chainsync(&mut self) -> &mut chainsync::N2CServer {
        &mut self.chainsync
    }

    pub fn statequery(&mut self) -> &mut localstate::Server {
        &mut self.statequery
    }

    pub fn localtxsubmission(&mut self) -> &mut localtxsubmission::Server {
        &mut self.localtxsubmission
    }

    pub fn accepted_address(&self) -> Option<&UnixSocketAddr> {
        self.accepted_address.as_ref()
    }

    pub fn accepted_version(&self) -> Option<&(u64, n2c::VersionData)> {
        self.accpeted_version.as_ref()
    }

    pub async fn abort(self) {
        self.plexer.abort().await
    }
}

/// Client of N2C DMQ (Decentralized Message Queue)
///
/// Described in [CIP-0137](https://github.com/cardano-foundation/CIPs/tree/master/CIP-0137)
pub struct DmqClient {
    plexer: RunningPlexer,
    handshake: handshake::N2CClient,
    msg_submission: localmsgsubmission::Client,
    msg_notification: localmsgnotification::Client,
}

impl DmqClient {
    pub fn new(bearer: Bearer) -> Self {
        let mut plexer = multiplexer::Plexer::new(bearer);

        let hs_channel = plexer.subscribe_client(PROTOCOL_N2C_HANDSHAKE);
        let msg_submission_channel = plexer.subscribe_client(PROTOCOL_N2C_MSG_SUBMISSION);
        let msg_notification_channel = plexer.subscribe_client(PROTOCOL_N2C_MSG_NOTIFICATION);

        let plexer = plexer.spawn();

        Self {
            plexer,
            handshake: handshake::Client::new(hs_channel),
            msg_submission: localmsgsubmission::Client::new(msg_submission_channel),
            msg_notification: localmsgnotification::Client::new(msg_notification_channel),
        }
    }

    #[cfg(unix)]
    pub async fn connect(path: impl AsRef<Path>, magic: u64) -> Result<Self, Error> {
        let bearer = Bearer::connect_unix(path)
            .await
            .map_err(Error::ConnectFailure)?;

        let mut client = Self::new(bearer);

        let versions = handshake::n2c::VersionTable::v10_and_above(magic);

        let handshake = client
            .handshake()
            .handshake(versions)
            .await
            .map_err(Error::HandshakeProtocol)?;

        if let handshake::Confirmation::Rejected(reason) = handshake {
            error!(?reason, "handshake refused");
            return Err(Error::IncompatibleVersion);
        }

        Ok(client)
    }

    #[cfg(windows)]
    pub async fn connect(
        pipe_name: impl AsRef<std::ffi::OsStr>,
        magic: u64,
    ) -> Result<Self, Error> {
        let pipe_name = pipe_name.as_ref().to_os_string();

        let bearer = tokio::task::spawn_blocking(move || Bearer::connect_named_pipe(pipe_name))
            .await
            .expect("can't join tokio thread")
            .map_err(Error::ConnectFailure)?;

        let mut client = Self::new(bearer);

        let versions = handshake::n2c::VersionTable::v10_and_above(magic);

        let handshake = client
            .handshake()
            .handshake(versions)
            .await
            .map_err(Error::HandshakeProtocol)?;

        if let handshake::Confirmation::Rejected(reason) = handshake {
            error!(?reason, "handshake refused");
            return Err(Error::IncompatibleVersion);
        }

        Ok(client)
    }

    #[cfg(unix)]
    pub async fn handshake_query(
        bearer: Bearer,
        magic: u64,
    ) -> Result<handshake::n2c::VersionTable, Error> {
        let mut plexer = multiplexer::Plexer::new(bearer);

        let hs_channel = plexer.subscribe_client(PROTOCOL_N2C_HANDSHAKE);

        let plexer = plexer.spawn();

        let versions = handshake::n2c::VersionTable::v15_with_query(magic);
        let mut client = handshake::Client::new(hs_channel);

        let handshake = client
            .handshake(versions)
            .await
            .map_err(Error::HandshakeProtocol)?;

        match handshake {
            Confirmation::Accepted(_, _) => {
                error!("handshake accepted when we expected query reply");
                Err(Error::HandshakeProtocol(handshake::Error::InvalidInbound))
            }
            Confirmation::Rejected(reason) => {
                error!(?reason, "handshake refused");
                Err(Error::IncompatibleVersion)
            }
            Confirmation::QueryReply(version_table) => {
                plexer.abort().await;
                Ok(version_table)
            }
        }
    }

    pub fn handshake(&mut self) -> &mut handshake::N2CClient {
        &mut self.handshake
    }

    pub fn msg_submission(&mut self) -> &mut localmsgsubmission::Client {
        &mut self.msg_submission
    }

    pub fn msg_notification(&mut self) -> &mut localmsgnotification::Client {
        &mut self.msg_notification
    }

    pub async fn abort(self) {
        self.plexer.abort().await
    }
}

/// Server of N2C DMQ (Decentralized Message Queue)
///
/// Described in [CIP-0137](https://github.com/cardano-foundation/CIPs/tree/master/CIP-0137)
#[cfg(unix)]
pub struct DmqServer {
    pub plexer: RunningPlexer,
    pub handshake: handshake::N2CServer,
    pub msg_notification: localmsgnotification::Server,
    pub msg_submission: localmsgsubmission::Server,
    accepted_address: Option<UnixSocketAddr>,
    accpeted_version: Option<(VersionNumber, n2c::VersionData)>,
}

#[cfg(unix)]
impl DmqServer {
    pub async fn new(bearer: Bearer) -> Self {
        let mut plexer = multiplexer::Plexer::new(bearer);

        let hs_channel = plexer.subscribe_server(PROTOCOL_N2C_HANDSHAKE);
        let msg_notification_channel = plexer.subscribe_server(PROTOCOL_N2C_MSG_NOTIFICATION);
        let msg_submission_channel = plexer.subscribe_server(PROTOCOL_N2C_MSG_SUBMISSION);

        let server_hs = handshake::Server::<n2c::VersionData>::new(hs_channel);
        let server_msg_notification = localmsgnotification::Server::new(msg_notification_channel);
        let server_msg_submission = localmsgsubmission::Server::new(msg_submission_channel);

        let plexer = plexer.spawn();

        Self {
            plexer,
            handshake: server_hs,
            msg_notification: server_msg_notification,
            msg_submission: server_msg_submission,
            accepted_address: None,
            accpeted_version: None,
        }
    }

    pub async fn accept(listener: &UnixListener, magic: u64) -> Result<Self, Error> {
        let (bearer, address) = Bearer::accept_unix(listener)
            .await
            .map_err(Error::ConnectFailure)?;

        let mut client = Self::new(bearer).await;

        let accepted_version = client
            .handshake()
            .handshake(n2c::VersionTable::v10_and_above(magic))
            .await
            .map_err(Error::HandshakeProtocol)?;

        if let Some(version) = accepted_version {
            client.accepted_address = Some(address);
            client.accpeted_version = Some(version);
            Ok(client)
        } else {
            client.abort().await;
            Err(Error::IncompatibleVersion)
        }
    }

    pub fn handshake(&mut self) -> &mut handshake::N2CServer {
        &mut self.handshake
    }

    pub fn msg_notification(&mut self) -> &mut localmsgnotification::Server {
        &mut self.msg_notification
    }

    pub fn msg_submission(&mut self) -> &mut localmsgsubmission::Server {
        &mut self.msg_submission
    }

    pub fn accepted_address(&self) -> Option<&UnixSocketAddr> {
        self.accepted_address.as_ref()
    }

    pub fn accepted_version(&self) -> Option<&(u64, n2c::VersionData)> {
        self.accpeted_version.as_ref()
    }

    pub async fn abort(self) {
        self.plexer.abort().await
    }
}<|MERGE_RESOLUTION|>--- conflicted
+++ resolved
@@ -13,17 +13,13 @@
 use crate::miniprotocols::handshake::{n2c, n2n, VersionNumber, VersionTable};
 
 use crate::miniprotocols::{
-<<<<<<< HEAD
-    self, blockfetch, chainsync, handshake, keepalive, localstate, localtxsubmission, peersharing,
-    txmonitor, txsubmission, PlexerAdapter, PROTOCOL_N2C_CHAIN_SYNC, PROTOCOL_N2C_HANDSHAKE,
-=======
-    blockfetch, chainsync, handshake, keepalive, localmsgnotification, localmsgsubmission,
-    localstate, localtxsubmission, peersharing, txmonitor, txsubmission, PROTOCOL_N2C_CHAIN_SYNC,
-    PROTOCOL_N2C_HANDSHAKE, PROTOCOL_N2C_MSG_NOTIFICATION, PROTOCOL_N2C_MSG_SUBMISSION,
->>>>>>> 590a3478
-    PROTOCOL_N2C_STATE_QUERY, PROTOCOL_N2C_TX_MONITOR, PROTOCOL_N2C_TX_SUBMISSION,
-    PROTOCOL_N2N_BLOCK_FETCH, PROTOCOL_N2N_CHAIN_SYNC, PROTOCOL_N2N_HANDSHAKE,
-    PROTOCOL_N2N_KEEP_ALIVE, PROTOCOL_N2N_PEER_SHARING, PROTOCOL_N2N_TX_SUBMISSION,
+    self, blockfetch, chainsync, handshake, keepalive, localmsgnotification, localmsgsubmission,
+    localstate, localtxsubmission, peersharing, txmonitor, txsubmission, PlexerAdapter,
+    PROTOCOL_N2C_CHAIN_SYNC, PROTOCOL_N2C_HANDSHAKE, PROTOCOL_N2C_MSG_NOTIFICATION,
+    PROTOCOL_N2C_MSG_SUBMISSION, PROTOCOL_N2C_STATE_QUERY, PROTOCOL_N2C_TX_MONITOR,
+    PROTOCOL_N2C_TX_SUBMISSION, PROTOCOL_N2N_BLOCK_FETCH, PROTOCOL_N2N_CHAIN_SYNC,
+    PROTOCOL_N2N_HANDSHAKE, PROTOCOL_N2N_KEEP_ALIVE, PROTOCOL_N2N_PEER_SHARING,
+    PROTOCOL_N2N_TX_SUBMISSION,
 };
 
 use crate::multiplexer::{self, Bearer, RunningPlexer};
@@ -581,7 +577,7 @@
 /// Described in [CIP-0137](https://github.com/cardano-foundation/CIPs/tree/master/CIP-0137)
 pub struct DmqClient {
     plexer: RunningPlexer,
-    handshake: handshake::N2CClient,
+    handshake: PlexerAdapter<handshake::N2CClient>,
     msg_submission: localmsgsubmission::Client,
     msg_notification: localmsgnotification::Client,
 }
@@ -598,7 +594,7 @@
 
         Self {
             plexer,
-            handshake: handshake::Client::new(hs_channel),
+            handshake: PlexerAdapter::new(handshake::Client::default(), hs_channel),
             msg_submission: localmsgsubmission::Client::new(msg_submission_channel),
             msg_notification: localmsgnotification::Client::new(msg_notification_channel),
         }
@@ -618,9 +614,9 @@
             .handshake()
             .handshake(versions)
             .await
-            .map_err(Error::HandshakeProtocol)?;
-
-        if let handshake::Confirmation::Rejected(reason) = handshake {
+            .map_err(Error::AgentError)?;
+
+        if let handshake::DoneState::Rejected(reason) = handshake {
             error!(?reason, "handshake refused");
             return Err(Error::IncompatibleVersion);
         }
@@ -670,30 +666,30 @@
         let plexer = plexer.spawn();
 
         let versions = handshake::n2c::VersionTable::v15_with_query(magic);
-        let mut client = handshake::Client::new(hs_channel);
+        let mut client = PlexerAdapter::new(handshake::Client::default(), hs_channel);
 
         let handshake = client
             .handshake(versions)
             .await
-            .map_err(Error::HandshakeProtocol)?;
+            .map_err(Error::AgentError)?;
 
         match handshake {
-            Confirmation::Accepted(_, _) => {
+            handshake::DoneState::Accepted(_, _) => {
                 error!("handshake accepted when we expected query reply");
-                Err(Error::HandshakeProtocol(handshake::Error::InvalidInbound))
-            }
-            Confirmation::Rejected(reason) => {
+                Err(Error::AgentError(miniprotocols::Error::InvalidInbound))
+            }
+            handshake::DoneState::Rejected(reason) => {
                 error!(?reason, "handshake refused");
                 Err(Error::IncompatibleVersion)
             }
-            Confirmation::QueryReply(version_table) => {
+            handshake::DoneState::QueryReply(version_table) => {
                 plexer.abort().await;
                 Ok(version_table)
             }
         }
     }
 
-    pub fn handshake(&mut self) -> &mut handshake::N2CClient {
+    pub fn handshake(&mut self) -> &mut PlexerAdapter<handshake::N2CClient> {
         &mut self.handshake
     }
 
@@ -716,7 +712,7 @@
 #[cfg(unix)]
 pub struct DmqServer {
     pub plexer: RunningPlexer,
-    pub handshake: handshake::N2CServer,
+    pub handshake: PlexerAdapter<handshake::N2CServer>,
     pub msg_notification: localmsgnotification::Server,
     pub msg_submission: localmsgsubmission::Server,
     accepted_address: Option<UnixSocketAddr>,
@@ -732,7 +728,7 @@
         let msg_notification_channel = plexer.subscribe_server(PROTOCOL_N2C_MSG_NOTIFICATION);
         let msg_submission_channel = plexer.subscribe_server(PROTOCOL_N2C_MSG_SUBMISSION);
 
-        let server_hs = handshake::Server::<n2c::VersionData>::new(hs_channel);
+        let server_hs = PlexerAdapter::new(handshake::Server::default(), hs_channel);
         let server_msg_notification = localmsgnotification::Server::new(msg_notification_channel);
         let server_msg_submission = localmsgsubmission::Server::new(msg_submission_channel);
 
@@ -759,7 +755,7 @@
             .handshake()
             .handshake(n2c::VersionTable::v10_and_above(magic))
             .await
-            .map_err(Error::HandshakeProtocol)?;
+            .map_err(Error::AgentError)?;
 
         if let Some(version) = accepted_version {
             client.accepted_address = Some(address);
@@ -771,7 +767,7 @@
         }
     }
 
-    pub fn handshake(&mut self) -> &mut handshake::N2CServer {
+    pub fn handshake(&mut self) -> &mut PlexerAdapter<handshake::N2CServer> {
         &mut self.handshake
     }
 
