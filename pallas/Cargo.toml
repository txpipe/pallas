--- conflicted
+++ resolved
@@ -11,22 +11,6 @@
 authors = ["Santiago Carmuega <santiago@carmuega.me>"]
 
 [dependencies]
-<<<<<<< HEAD
-pallas-applying = { version = "=0.19.1", path = "../pallas-applying/" }
-pallas-network = { version = "=0.19.1", path = "../pallas-network/" }
-pallas-primitives = { version = "=0.19.1", path = "../pallas-primitives/" }
-pallas-traverse = { version = "=0.19.1", path = "../pallas-traverse/" }
-pallas-addresses = { version = "=0.19.1", path = "../pallas-addresses/" }
-pallas-crypto = { version = "=0.19.1", path = "../pallas-crypto/" }
-pallas-codec = { version = "=0.19.1", path = "../pallas-codec/" }
-pallas-utxorpc = { version = "=0.19.1", path = "../pallas-utxorpc/" }
-pallas-configs = { version = "=0.19.1", path = "../pallas-configs/" }
-pallas-rolldb = { version = "=0.19.1", path = "../pallas-rolldb/" }
-pallas-hardano = { version = "=0.19.1", path = "../pallas-hardano/", optional = true }
-
-[features]
-unstable = ["pallas-hardano"]
-=======
 pallas-applying = { version = "=0.20.0", path = "../pallas-applying/" }
 pallas-network = { version = "=0.20.0", path = "../pallas-network/" }
 pallas-primitives = { version = "=0.20.0", path = "../pallas-primitives/" }
@@ -38,8 +22,8 @@
 pallas-configs = { version = "=0.20.0", path = "../pallas-configs/" }
 pallas-rolldb = { version = "=0.20.0", path = "../pallas-rolldb/", optional = true }
 pallas-wallet = { version = "=0.20.0", path = "../pallas-wallet/", optional = true }
-pallas-txbuilder = { version = "=0.20.0", path = "../pallas-txbuilder/" }
+pallas-hardano = { version = "=0.19.1", path = "../pallas-hardano/", optional = true }
+pallas-txbuilder = { version = "=0.20.0", path = "../pallas-txbuilder/", optional = true }
 
 [features]
-unstable = ["pallas-rolldb", "pallas-wallet"]
->>>>>>> fcbaf4ed
+unstable = ["pallas-rolldb", "pallas-wallet", "pallas-hardano"]