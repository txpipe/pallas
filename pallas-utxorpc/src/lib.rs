--- conflicted
+++ resolved
@@ -1,19 +1,13 @@
 use std::ops::Deref;
 
 use pallas_codec::utils::KeyValuePairs;
-<<<<<<< HEAD
-use pallas_crypto::hash::Hash;
-use pallas_primitives::{alonzo, babbage};
-=======
 use pallas_primitives::{alonzo, babbage, conway};
->>>>>>> 8fde4a5e
 use pallas_traverse as trv;
 
 use trv::OriginalHash;
 
 pub use utxorpc_spec::utxorpc::v1alpha as spec;
 
-<<<<<<< HEAD
 pub trait Context {
     fn get_spent_tx_output<'a>(tx_hash: Hash<32>, index: u32) -> Option<trv::MultiEraOutput<'a>>;
 }
@@ -30,82 +24,13 @@
             babbage::RedeemerTag::Cert => u5c::RedeemerPurpose::Cert,
             babbage::RedeemerTag::Reward => u5c::RedeemerPurpose::Reward,
         }
-=======
-use utxorpc_spec::utxorpc::v1alpha::cardano as u5c;
-
-pub fn map_purpose(x: &conway::RedeemerTag) -> u5c::RedeemerPurpose {
-    match x {
-        conway::RedeemerTag::Spend => u5c::RedeemerPurpose::Spend,
-        conway::RedeemerTag::Mint => u5c::RedeemerPurpose::Mint,
-        conway::RedeemerTag::Cert => u5c::RedeemerPurpose::Cert,
-        conway::RedeemerTag::Reward => u5c::RedeemerPurpose::Reward,
-        conway::RedeemerTag::Vote => todo!(),
-        conway::RedeemerTag::Propose => todo!(),
-    }
-}
-
-pub fn map_redeemer(x: &trv::MultiEraRedeemer) -> u5c::Redeemer {
-    u5c::Redeemer {
-        purpose: map_purpose(&x.tag()).into(),
-        datum: map_plutus_datum(x.data()).into(),
-    }
-}
-
-pub fn map_tx_input(i: &trv::MultiEraInput, tx: &trv::MultiEraTx) -> u5c::TxInput {
-    let redeemers = tx.redeemers();
-
-    let redeemer = redeemers.iter().find(|r| (r.index() as u64) == i.index());
-
-    u5c::TxInput {
-        tx_hash: i.hash().to_vec().into(),
-        output_index: i.index() as u32,
-        redeemer: redeemer.map(map_redeemer),
-        // TODO: map output data from some context
-        as_output: None,
->>>>>>> 8fde4a5e
-    }
-
-<<<<<<< HEAD
+    }
+
     pub fn map_redeemer(&self, x: &alonzo::Redeemer) -> u5c::Redeemer {
         u5c::Redeemer {
             purpose: self.map_purpose(&x.tag).into(),
             datum: self.map_plutus_datum(&x.data).into(),
         }
-=======
-pub fn map_tx_output(x: &trv::MultiEraOutput) -> u5c::TxOutput {
-    u5c::TxOutput {
-        address: x.address().map(|a| a.to_vec()).unwrap_or_default().into(),
-        coin: x.lovelace_amount(),
-        // TODO: this is wrong, we're crating a new item for each asset even if they share
-        // the same policy id. We need to adjust Pallas' interface to make this mapping more
-        // ergonomic.
-        assets: x.non_ada_assets().iter().map(map_policy_assets).collect(),
-        datum: match x.datum() {
-            Some(babbage::PseudoDatumOption::Data(x)) => map_plutus_datum(&x.0).into(),
-            _ => None,
-        },
-        datum_hash: match x.datum() {
-            Some(babbage::PseudoDatumOption::Data(x)) => x.original_hash().to_vec().into(),
-            Some(babbage::PseudoDatumOption::Hash(x)) => x.to_vec().into(),
-            _ => vec![].into(),
-        },
-        script: match x.script_ref() {
-            Some(conway::PseudoScript::NativeScript(x)) => u5c::Script {
-                script: u5c::script::Script::Native(map_native_script(&x)).into(),
-            }
-            .into(),
-            Some(conway::PseudoScript::PlutusV1Script(x)) => u5c::Script {
-                script: u5c::script::Script::PlutusV1(x.0.to_vec().into()).into(),
-            }
-            .into(),
-            Some(conway::PseudoScript::PlutusV2Script(x)) => u5c::Script {
-                script: u5c::script::Script::PlutusV2(x.0.to_vec().into()).into(),
-            }
-            .into(),
-            Some(conway::PseudoScript::PlutusV3Script(_)) => todo!(),
-            None => None,
-        },
->>>>>>> 8fde4a5e
     }
 
     pub fn map_tx_input(&self, i: &trv::MultiEraInput, tx: &trv::MultiEraTx) -> u5c::TxInput {
@@ -137,7 +62,6 @@
         }
     }
 
-<<<<<<< HEAD
     pub fn map_tx_output(&self, x: &trv::MultiEraOutput) -> u5c::TxOutput {
         u5c::TxOutput {
             address: x.address().map(|a| a.to_vec()).unwrap_or_default().into(),
@@ -175,29 +99,6 @@
                 _ => None,
             },
         }
-=======
-pub fn map_relay(x: &alonzo::Relay) -> u5c::Relay {
-    match x {
-        babbage::Relay::SingleHostAddr(port, v4, v6) => u5c::Relay {
-            // ip_v4: v4.map(|x| x.to_vec().into()).into().unwrap_or_default(),
-            ip_v4: Option::from(v4.clone().map(|x| x.to_vec().into())).unwrap_or_default(),
-            ip_v6: Option::from(v6.clone().map(|x| x.to_vec().into())).unwrap_or_default(),
-            dns_name: String::default(),
-            port: Option::from(port.clone()).unwrap_or_default(),
-        },
-        babbage::Relay::SingleHostName(port, name) => u5c::Relay {
-            ip_v4: Default::default(),
-            ip_v6: Default::default(),
-            dns_name: name.clone(),
-            port: Option::from(port.clone()).unwrap_or_default(),
-        },
-        babbage::Relay::MultiHostName(name) => u5c::Relay {
-            ip_v4: Default::default(),
-            ip_v6: Default::default(),
-            dns_name: name.clone(),
-            port: Default::default(),
-        },
->>>>>>> 8fde4a5e
     }
 
     pub fn map_stake_credential(&self, x: &babbage::StakeCredential) -> u5c::StakeCredential {
@@ -205,61 +106,10 @@
             babbage::StakeCredential::AddrKeyhash(x) => {
                 u5c::stake_credential::StakeCredential::AddrKeyHash(x.to_vec().into())
             }
-<<<<<<< HEAD
             babbage::StakeCredential::Scripthash(x) => {
                 u5c::stake_credential::StakeCredential::ScriptHash(x.to_vec().into())
             }
         };
-=======
-            .into(),
-            reward_account: reward_account.to_vec().into(),
-            pool_owners: pool_owners.iter().map(|x| x.to_vec().into()).collect(),
-            relays: relays.iter().map(map_relay).collect(),
-            pool_metadata: pool_metadata
-                .clone()
-                .map(|x| u5c::PoolMetadata {
-                    url: x.url.clone(),
-                    hash: x.hash.to_vec().into(),
-                })
-                .into(),
-        }),
-        babbage::Certificate::PoolRetirement(a, b) => {
-            u5c::certificate::Certificate::PoolRetirement(u5c::PoolRetirementCert {
-                pool_keyhash: a.to_vec().into(),
-                epoch: *b,
-            })
-        }
-        babbage::Certificate::GenesisKeyDelegation(a, b, c) => {
-            u5c::certificate::Certificate::GenesisKeyDelegation(u5c::GenesisKeyDelegationCert {
-                genesis_hash: a.to_vec().into(),
-                genesis_delegate_hash: b.to_vec().into(),
-                vrf_keyhash: c.to_vec().into(),
-            })
-        }
-        babbage::Certificate::MoveInstantaneousRewardsCert(a) => {
-            u5c::certificate::Certificate::MirCert(u5c::MirCert {
-                from: match &a.source {
-                    babbage::InstantaneousRewardSource::Reserves => u5c::MirSource::Reserves.into(),
-                    babbage::InstantaneousRewardSource::Treasury => u5c::MirSource::Treasury.into(),
-                },
-                to: match &a.target {
-                    babbage::InstantaneousRewardTarget::StakeCredentials(x) => x
-                        .iter()
-                        .map(|(k, v)| u5c::MirTarget {
-                            stake_credential: map_stake_credential(k).into(),
-                            delta_coin: *v,
-                        })
-                        .collect(),
-                    _ => Default::default(),
-                },
-                other_pot: match &a.target {
-                    babbage::InstantaneousRewardTarget::OtherAccountingPot(x) => *x,
-                    _ => Default::default(),
-                },
-            })
-        }
-    };
->>>>>>> 8fde4a5e
 
         u5c::StakeCredential {
             stake_credential: inner.into(),
@@ -558,7 +408,6 @@
             }),
         };
 
-<<<<<<< HEAD
         u5c::Metadatum {
             metadatum: inner.into(),
         }
@@ -574,17 +423,6 @@
     fn collect_all_aux_scripts(&self, tx: &trv::MultiEraTx) -> Vec<u5c::Script> {
         let ns = tx
             .aux_native_scripts()
-=======
-pub fn map_tx(tx: &trv::MultiEraTx) -> u5c::Tx {
-    u5c::Tx {
-        hash: tx.hash().to_vec().into(),
-        inputs: tx.inputs().iter().map(|i| map_tx_input(i, tx)).collect(),
-        outputs: tx.outputs().iter().map(map_tx_output).collect(),
-        certificates: tx.certs().iter().map(map_cert).collect(),
-        withdrawals: tx
-            .withdrawals()
-            .collect::<Vec<_>>()
->>>>>>> 8fde4a5e
             .iter()
             .map(|x| self.map_native_script(x))
             .map(|x| u5c::Script {
@@ -673,7 +511,6 @@
         }
     }
 
-<<<<<<< HEAD
     pub fn map_block(&self, block: &trv::MultiEraBlock) -> u5c::Block {
         u5c::Block {
             header: u5c::BlockHeader {
@@ -685,18 +522,6 @@
                 tx: block.txs().iter().map(|x| self.map_tx(x)).collect(),
             }
             .into(),
-=======
-pub fn map_block(block: &trv::MultiEraBlock) -> u5c::Block {
-    u5c::Block {
-        header: u5c::BlockHeader {
-            slot: block.slot(),
-            hash: block.hash().to_vec().into(),
-            height: block.number(),
-        }
-        .into(),
-        body: u5c::BlockBody {
-            tx: block.txs().iter().map(map_tx).collect(),
->>>>>>> 8fde4a5e
         }
     }
 
