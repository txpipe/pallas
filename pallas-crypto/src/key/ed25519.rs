//! Ed25519 and Ed25519Extended Asymmetric Keys
//!
//! In this module we have both [`SecretKey`] which is a normal Ed25519
//! asymmetric key and [`SecretKeyExtended`] asymmetric key.
//! They can both be used to generate [`Signature`] and submit valid
//! transactions.
//!
//! However, only the [`SecretKeyExtended`] can be used for HD derivation
//! (using [ed25519_bip32] or otherwise).

use crate::memsec::Scrubbed as _;
use cryptoxide::ed25519::{
    self, EXTENDED_KEY_LENGTH, PRIVATE_KEY_LENGTH, PUBLIC_KEY_LENGTH, SIGNATURE_LENGTH,
};
use rand_core::{CryptoRng, RngCore};
use std::{any::type_name, convert::TryFrom, fmt, str::FromStr};
use thiserror::Error;

/// Ed25519 Secret Key
#[derive(Clone)]
pub struct SecretKey([u8; Self::SIZE]);

/// Ed25519 Extended Secret Key
///
/// unlike [`SecretKey`], an extended key can be derived see
/// [`pallas_crypto::derivation`]
#[derive(Clone)]
pub struct SecretKeyExtended([u8; Self::SIZE]);

/// Ed25519 Public Key. Can be used to verify a [`Signature`]. A [`PublicKey`]
/// is associated to a [`SecretKey`]
#[derive(Clone, Copy, PartialEq, Eq, Hash)]
pub struct PublicKey([u8; Self::SIZE]);

/// Ed25519 Signature. Is created by a [`SecretKey`] and is verified
/// with a [`PublicKey`].
#[derive(Clone, Copy, PartialEq, Eq, Hash)]
pub struct Signature([u8; Self::SIZE]);

/// Error type used when retrieving a [`PublicKey`] via the [`TryFrom`]
/// trait.
#[derive(Debug, Error)]
pub enum TryFromPublicKeyError {
    #[error("Invalid size, expecting {}", PublicKey::SIZE)]
    InvalidSize,
}

/// Error type used when retrieving a [`Signature`] via the [`TryFrom`]
/// trait.
#[derive(Debug, Error)]
pub enum TryFromSignatureError {
    #[error("Invalid size, expecting {}", Signature::SIZE)]
    InvalidSize,
}

macro_rules! impl_size_zero {
    ($Type:ty, $Size:expr) => {
        impl $Type {
            /// This is the size of the type in bytes.
            pub const SIZE: usize = $Size;

            /// create a zero object. This is not a _"valid"_ one. It is
            /// used to initialize a ready to use data structure in this module.
            #[inline]
            fn zero() -> Self {
                Self([0; Self::SIZE])
            }
        }
    };
}

impl_size_zero!(SecretKey, PRIVATE_KEY_LENGTH);
impl_size_zero!(SecretKeyExtended, EXTENDED_KEY_LENGTH);
impl_size_zero!(PublicKey, PUBLIC_KEY_LENGTH);
impl_size_zero!(Signature, SIGNATURE_LENGTH);

impl SecretKey {
    /// generate a new [`SecretKey`] with the given random number generator
    pub fn new<Rng>(mut rng: Rng) -> Self
    where
        Rng: RngCore + CryptoRng,
    {
        let mut s = Self::zero();
        rng.fill_bytes(&mut s.0);
        s
    }

    /// get the [`PublicKey`] associated to this key
    ///
    /// Unlike the [`SecretKey`], the [`PublicKey`] can be safely
    /// publicly shared. The key can then be used to verify any
    /// [`Signature`] generated with this [`SecretKey`] and the original
    /// message.
    pub fn public_key(&self) -> PublicKey {
        let (mut sk, pk) = ed25519::keypair(&self.0);

        // the `sk` is a private component, scrubbing it reduce the
        // risk of an adversary accessing the memory remains of this
        // value
        sk.scrub();

        PublicKey(pk)
    }

    /// create a [`Signature`] for the given message with this [`SecretKey`].
    ///
    /// The [`Signature`] can then be verified against the associated
    /// [`PublicKey`] and the original message.
    pub fn sign<T>(&self, msg: T) -> Signature
    where
        T: AsRef<[u8]>,
    {
        let (mut sk, _) = ed25519::keypair(&self.0);

        let signature = ed25519::signature(msg.as_ref(), &sk);

        // we don't need this signature component, make sure to scrub the
        // content before releasing the results
        sk.scrub();

        Signature(signature)
    }
}

impl SecretKeyExtended {
    /// generate a new [`SecretKeyExtended`] with the given random number
    /// generator
    pub fn new<Rng>(mut rng: Rng) -> Self
    where
        Rng: RngCore + CryptoRng,
    {
        let mut s = Self::zero();
        rng.fill_bytes(&mut s.0);

        s.0[0] &= 0b1111_1000;
        s.0[31] &= 0b0011_1111;
        s.0[31] |= 0b0100_0000;

        debug_assert!(
            s.check_structure(),
            "checking we properly set the bit tweaks for the extended Ed25519"
        );

        s
    }

    #[inline]
    #[allow(clippy::verbose_bit_mask)]
    fn check_structure(&self) -> bool {
        (self.0[0] & 0b0000_0111) == 0
            && (self.0[31] & 0b0100_0000) == 0b0100_0000
            && (self.0[31] & 0b1000_0000) == 0
    }

    /// get the [`PublicKey`] associated to this key
    ///
    /// Unlike the [`SecretKeyExtended`], the [`PublicKey`] can be safely
    /// publicly shared. The key can then be used to verify any
    /// [`Signature`] generated with this [`SecretKeyExtended`] and the original
    /// message.
    pub fn public_key(&self) -> PublicKey {
        let pk = ed25519::extended_to_public(&self.0);

        PublicKey::from(pk)
    }

    /// create a `Signature` for the given message with this `SecretKey`.
    ///
    /// The `Signature` can then be verified against the associated `PublicKey`
    /// and the original message.
    pub fn sign<T: AsRef<[u8]>>(&self, msg: T) -> Signature {
        let signature = ed25519::signature_extended(msg.as_ref(), &self.0);

        Signature::from(signature)
    }
}

impl PublicKey {
    /// verify the cryptographic [`Signature`] against the `message` and the
    /// [`PublicKey`] `self`.
    #[inline]
    pub fn verify<T>(&self, message: T, signature: &Signature) -> bool
    where
        T: AsRef<[u8]>,
    {
        ed25519::verify(message.as_ref(), &self.0, &signature.0)
    }
}

/* Drop ******************************************************************** */

impl Drop for SecretKey {
    fn drop(&mut self) {
        self.0.scrub()
    }
}

impl Drop for SecretKeyExtended {
    fn drop(&mut self) {
        self.0.scrub()
    }
}

/* Format ****************************************************************** */

impl fmt::Display for Signature {
    fn fmt(&self, f: &mut fmt::Formatter<'_>) -> fmt::Result {
        f.write_str(&hex::encode(self.as_ref()))
    }
}

impl fmt::Display for PublicKey {
    fn fmt(&self, f: &mut fmt::Formatter<'_>) -> fmt::Result {
        f.write_str(&hex::encode(self.as_ref()))
    }
}

impl fmt::Debug for Signature {
    fn fmt(&self, f: &mut fmt::Formatter<'_>) -> fmt::Result {
        f.debug_tuple("Signature<Ed25519>")
            .field(&hex::encode(self.as_ref()))
            .finish()
    }
}

impl fmt::Debug for PublicKey {
    fn fmt(&self, f: &mut fmt::Formatter<'_>) -> fmt::Result {
        f.debug_tuple("PublicKey<Ed25519>")
            .field(&hex::encode(self.as_ref()))
            .finish()
    }
}

macro_rules! impl_secret_fmt {
    ($Type:ty) => {
        /// conveniently provide a proper implementation to debug for the
        /// SecretKey types when only *testing* the library
        #[cfg(test)]
        impl fmt::Debug for $Type {
            fn fmt(&self, f: &mut fmt::Formatter<'_>) -> fmt::Result {
                f.debug_tuple(&format!(
                    "SecretKey<{typename}>",
                    typename = type_name::<Self>()
                ))
                .field(&hex::encode(&self.0))
                .finish()
            }
        }

        /// conveniently provide an incomplete implementation of Debug for the
        /// SecretKey.
        #[cfg(not(test))]
        impl fmt::Debug for $Type {
            fn fmt(&self, f: &mut fmt::Formatter<'_>) -> fmt::Result {
                f.debug_struct(&format!(
                    "SecretKey<{typename}>",
                    typename = type_name::<Self>()
                ))
                .finish_non_exhaustive()
            }
        }
    };
}

impl_secret_fmt!(SecretKey);
impl_secret_fmt!(SecretKeyExtended);

/* AsRef ******************************************************************* */

impl AsRef<[u8]> for PublicKey {
    fn as_ref(&self) -> &[u8] {
        self.0.as_ref()
    }
}

impl AsRef<[u8]> for Signature {
    fn as_ref(&self) -> &[u8] {
        self.0.as_ref()
    }
}

/* Conversion ************************************************************** */

impl<'a> From<&'a Signature> for String {
    fn from(s: &'a Signature) -> Self {
        s.to_string()
    }
}

impl From<Signature> for String {
    fn from(s: Signature) -> Self {
        s.to_string()
    }
}

impl From<[u8; Self::SIZE]> for PublicKey {
    fn from(bytes: [u8; Self::SIZE]) -> Self {
        Self(bytes)
    }
}

impl From<PublicKey> for [u8; PublicKey::SIZE] {
    fn from(pk: PublicKey) -> Self {
        pk.0
    }
}

impl From<[u8; Self::SIZE]> for Signature {
    fn from(bytes: [u8; Self::SIZE]) -> Self {
        Self(bytes)
    }
}

impl From<[u8; Self::SIZE]> for SecretKey {
    fn from(bytes: [u8; Self::SIZE]) -> Self {
        Self(bytes)
    }
}

impl From<SecretKey> for [u8; SecretKey::SIZE] {
    fn from(sk: SecretKey) -> Self {
        sk.0
    }
}

impl From<[u8; Self::SIZE]> for SecretKeyExtended {
    fn from(bytes: [u8; Self::SIZE]) -> Self {
        Self(bytes)
    }
}

impl From<SecretKeyExtended> for [u8; SecretKeyExtended::SIZE] {
    fn from(ske: SecretKeyExtended) -> Self {
        ske.0
    }
}

impl<'a> TryFrom<&'a [u8]> for PublicKey {
    type Error = TryFromPublicKeyError;
    fn try_from(value: &'a [u8]) -> Result<Self, Self::Error> {
        if value.len() != Self::SIZE {
            Err(Self::Error::InvalidSize)
        } else {
            let mut s = Self::zero();
            s.0.copy_from_slice(value);
            Ok(s)
        }
    }
}

impl<'a> TryFrom<&'a [u8]> for Signature {
    type Error = TryFromSignatureError;
    fn try_from(value: &'a [u8]) -> Result<Self, Self::Error> {
        if value.len() != Self::SIZE {
            Err(Self::Error::InvalidSize)
        } else {
            let mut s = Self::zero();
            s.0.copy_from_slice(value);
            Ok(s)
        }
    }
}

impl FromStr for PublicKey {
    type Err = hex::FromHexError;
    fn from_str(s: &str) -> Result<Self, Self::Err> {
        let mut r = Self::zero();
        hex::decode_to_slice(s, &mut r.0)?;
        Ok(r)
    }
}

impl FromStr for Signature {
    type Err = hex::FromHexError;
    fn from_str(s: &str) -> Result<Self, Self::Err> {
        let mut r = Self::zero();
        hex::decode_to_slice(s, &mut r.0)?;
        Ok(r)
    }
}

impl<'a> TryFrom<&'a str> for Signature {
    type Error = <Self as FromStr>::Err;
    fn try_from(s: &'a str) -> Result<Self, Self::Error> {
        s.parse()
    }
}

#[cfg(test)]
mod tests {
    use super::*;
    use quickcheck::{Arbitrary, Gen, TestResult};
    use quickcheck_macros::quickcheck;

    impl Arbitrary for SecretKey {
        fn arbitrary(g: &mut Gen) -> Self {
            let mut s = Self::zero();
            s.0.iter_mut().for_each(|byte| {
                *byte = u8::arbitrary(g);
            });
            s
        }
    }

    impl Arbitrary for SecretKeyExtended {
        fn arbitrary(g: &mut Gen) -> Self {
            let mut s = Self::zero();
            s.0.iter_mut().for_each(|byte| {
                *byte = u8::arbitrary(g);
            });

            s.0[0] &= 0b1111_1000;
            s.0[31] &= 0b0011_1111;
            s.0[31] |= 0b0100_0000;

            s
        }
    }

    impl Arbitrary for PublicKey {
        fn arbitrary(g: &mut Gen) -> Self {
            let mut s = Self::zero();
            s.0.iter_mut().for_each(|byte| {
                *byte = u8::arbitrary(g);
            });
            s
        }
    }

    impl Arbitrary for Signature {
        fn arbitrary(g: &mut Gen) -> Self {
            let mut s = Self::zero();
            s.0.iter_mut().for_each(|byte| {
                *byte = u8::arbitrary(g);
            });
            s
        }
    }

    #[quickcheck]
    fn signing_verify_works(signing_key: SecretKey, message: Vec<u8>) -> bool {
        let public_key = signing_key.public_key();
        let signature = signing_key.sign(&message);

        public_key.verify(message, &signature)
    }

    #[quickcheck]
    fn signing_verify_works_extended(signing_key: SecretKeyExtended, message: Vec<u8>) -> bool {
        let public_key = signing_key.public_key();
        let signature = signing_key.sign(&message);

        public_key.verify(message, &signature)
    }

    #[quickcheck]
    fn verify_random_signature_does_not_work(
        public_key: PublicKey,
        signature: Signature,
        message: Vec<u8>,
    ) -> bool {
        // NOTE: this test may fail but it is impossible to see this happening in normal
<<<<<<< HEAD
        // condition. We are generating 32 random bytes of public key and
        // 64 random bytes of signature with an randomly generated message
        // of a random number of bytes in. If the message were empty, the
        // probability to have a signature that matches the verify key
=======
        // condition.       we are generating 32 random bytes of public key and
        // 64 random bytes       of signature with an randomly generated message
        // of a random number       of bytes in. If the message were empty, the
        // probability to have       a signature that matches the verify key
>>>>>>> 9fd00a9e
        // would still be 1 out of 2^96.
        //
        // if this test fails and it is not a bug, go buy a lottery ticket.
        !public_key.verify(message, &signature)
    }

    #[quickcheck]
    fn public_key_try_from_correct_size(public_key: PublicKey) -> TestResult {
        match PublicKey::try_from(public_key.as_ref()) {
            Ok(_) => TestResult::passed(),
            Err(TryFromPublicKeyError::InvalidSize) => {
                TestResult::error("was expecting the test to pass")
            }
        }
    }

    #[quickcheck]
    fn public_key_try_from_incorrect_size(bytes: Vec<u8>) -> TestResult {
        if bytes.len() == PublicKey::SIZE {
            return TestResult::discard();
        }
        match PublicKey::try_from(bytes.as_slice()) {
            Ok(_) => TestResult::error(
                "Expecting to fail with invalid size instead of having a valid value",
            ),
            Err(TryFromPublicKeyError::InvalidSize) => TestResult::passed(),
        }
    }

    #[quickcheck]
    fn signature_try_from_correct_size(signature: Signature) -> TestResult {
        match Signature::try_from(signature.as_ref()) {
            Ok(_) => TestResult::passed(),
            Err(TryFromSignatureError::InvalidSize) => {
                TestResult::error("was expecting the test to pass")
            }
        }
    }

    #[quickcheck]
    fn signature_try_from_incorrect_size(bytes: Vec<u8>) -> TestResult {
        if bytes.len() == Signature::SIZE {
            return TestResult::discard();
        }
        match Signature::try_from(bytes.as_slice()) {
            Ok(_) => TestResult::error(
                "Expecting to fail with invalid size instead of having a valid value",
            ),
            Err(TryFromSignatureError::InvalidSize) => TestResult::passed(),
        }
    }

    #[quickcheck]
    fn public_key_from_str(public_key: PublicKey) -> TestResult {
        let s = public_key.to_string();

        match s.parse::<PublicKey>() {
            Ok(decoded) => {
                if decoded == public_key {
                    TestResult::passed()
                } else {
                    TestResult::error("the decoded key is not equal")
                }
            }
            Err(error) => TestResult::error(error.to_string()),
        }
    }

    #[quickcheck]
    fn signature_from_str(signature: Signature) -> TestResult {
        let s = signature.to_string();

        match s.parse::<Signature>() {
            Ok(decoded) => {
                if decoded == signature {
                    TestResult::passed()
                } else {
                    TestResult::error("the decoded signature is not equal")
                }
            }
            Err(error) => TestResult::error(error.to_string()),
        }
    }
}<|MERGE_RESOLUTION|>--- conflicted
+++ resolved
@@ -460,17 +460,11 @@
         message: Vec<u8>,
     ) -> bool {
         // NOTE: this test may fail but it is impossible to see this happening in normal
-<<<<<<< HEAD
         // condition. We are generating 32 random bytes of public key and
         // 64 random bytes of signature with an randomly generated message
         // of a random number of bytes in. If the message were empty, the
         // probability to have a signature that matches the verify key
-=======
-        // condition.       we are generating 32 random bytes of public key and
-        // 64 random bytes       of signature with an randomly generated message
-        // of a random number       of bytes in. If the message were empty, the
-        // probability to have       a signature that matches the verify key
->>>>>>> 9fd00a9e
+
         // would still be 1 out of 2^96.
         //
         // if this test fails and it is not a bug, go buy a lottery ticket.
