# Pallas Mini-protocols

This crate provides an implementation of the different Ouroboros mini-protocols as defined in the [The Shelley Networking Protocol](https://hydra.iohk.io/build/1070091/download/1/network.pdf#chapter.3) specs.

## Architectural Decisions

The following architectural decisions were made for this particular Rust implementation:

- The mini-protocols will remain agnostic of the concrete ledger implementation. For example, the block-fetch implementation is generic over the particular block data structure.
- The codec implemenation of the messages defined by the Ouroboros specs belongs to this crate, but any ledger-specific structure is out-of-scope.
- The state-machine execution will remain agnostic of the concrete mini-protocol specification.

## Development Status

<<<<<<< HEAD
| mini-protocol                               | initiator | responder |
| ------------------------------------------- | --------- | --------- |
| block-fetch                                 | done      | planned   |
| chain-sync                                  | done      | planned   |
| [handshake](src/handshake/README.md)        | done      | done      |
| local-state                                 | done      | planned   |
| [tx-submission](src/txsubmission/README.md) | done      | done      |
| local tx monitor                            | done      | planned   |
| local-tx-submission                         | ongoing   | planned   |
=======
| mini-protocol                                     | initiator | responder |
| ------------------------------------------------- | --------- | --------- |
| block-fetch                                       | done      | planned   |
| chain-sync                                        | done      | planned   |
| handshake                                         | done      | planned   |
| local-state                                       | done      | planned   |
| [tx-submission](src/txsubmission/README.md)       | done      | done      |
| local tx monitor                                  | done      | planned   |
| local-tx-submission                               | ongoing   | planned   |
>>>>>>> 4915d14c

## Implementation Details

An Ouroboros mini-protocol is defined as a state-machine. This library provides the primitive artifacts to describe the different states and messages of each particular state-machine.

A local agent, either initiator or responder, interacts with a remote agent by exchanging messages and keeping its own version of the state.

By implementing the following trait, a struct can participate as an agent in an Ouroboros communication:

```rust
pub trait Agent: Sized {
    type Message;

    fn is_done(&self) -> bool;
    fn has_agency(&self) -> bool;
    fn send_next(self, tx: &impl MachineOutput) -> Transition<Self>;
    fn receive_next(self, msg: Self::Message) -> Transition<Self>;
}
```

- The associate type `Message` is an enum with the particular variants of each particular miniprotocol
- The `has_agency` function describes if the agent has agency for the current state.
- The `is_done` function describes if the agent considers that all tasks have been done.
- The `send_next` function instructs the agent to send the next message in the sequence (will be called only if it has agency).
- The `receive_next` function instructs the agent to process the following received message.

The `send_next` and the `receive_next` methods will transition the state-machine from one state to the following. This transition happens without mutating any value, the idea is that each step in the process transition the agent struct into a new struct of the same type describing the new state. This approach allows us to implement the execution of the state machine as a pure function.

To tigger the execution of an agent, the library provides the following entry-point:

```rust
run_agent<T>(agent: T, channel: &mut Channel)
```

Where `T` is the type of the concrete agent to execute and the `Channel` is the Ouroboros multiplexer channel already connected to the remote party.

## Execution Example

The following example shows how to execute a Handshake client against a remote relay node.

```rust
// setup a TCP bearer against a relay node
let bearer = TcpStream::connect("relays-new.cardano-mainnet.iohk.io:3001").unwrap();
bearer.set_nodelay(true).unwrap();
bearer.set_keepalive_ms(Some(30_000u32)).unwrap();

// create a new multiplexer, specifying which mini-protocol IDs we want to sue
let mut muxer = Multiplexer::setup(bearer, &[0]).unwrap();

// get a handle for the handhsake mini-protocol handle
let mut channel = muxer.use_channel(pallas_miniprotocols::PROTOCOL_N2N_HANDSHAKE);

// create a handshake client agent with an initial state 
let agent = handshake::Client::initial(VersionTable::v4_and_above(MAINNET_MAGIC));

// run the agent, which internally executes all the transitions
// until it is done.
let agent = run_agent(agent, &mut channel).unwrap();

// print the final state of the agent
println!("{agent:?}");
```<|MERGE_RESOLUTION|>--- conflicted
+++ resolved
@@ -12,7 +12,6 @@
 
 ## Development Status
 
-<<<<<<< HEAD
 | mini-protocol                               | initiator | responder |
 | ------------------------------------------- | --------- | --------- |
 | block-fetch                                 | done      | planned   |
@@ -22,17 +21,6 @@
 | [tx-submission](src/txsubmission/README.md) | done      | done      |
 | local tx monitor                            | done      | planned   |
 | local-tx-submission                         | ongoing   | planned   |
-=======
-| mini-protocol                                     | initiator | responder |
-| ------------------------------------------------- | --------- | --------- |
-| block-fetch                                       | done      | planned   |
-| chain-sync                                        | done      | planned   |
-| handshake                                         | done      | planned   |
-| local-state                                       | done      | planned   |
-| [tx-submission](src/txsubmission/README.md)       | done      | done      |
-| local tx monitor                                  | done      | planned   |
-| local-tx-submission                               | ongoing   | planned   |
->>>>>>> 4915d14c
 
 ## Implementation Details
 
