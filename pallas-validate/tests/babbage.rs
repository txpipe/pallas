pub mod common;

mod babbage_tests {
    use crate::common::*;

    use pallas_primitives::MaybeIndefArray;

    use pallas_addresses::{Address, Network, ShelleyAddress, ShelleyPaymentPart};
<<<<<<< HEAD
    use pallas_codec::utils::{Bytes, CborWrap, KeepRaw};
    use pallas_codec::{
        minicbor::{
            decode,
            decode::{Decode, Decoder},
            encode,
            to_vec,
        },
=======
    use pallas_codec::minicbor::{
        decode::{Decode, Decoder},
        encode,
>>>>>>> c1cb1b44
    };
    use pallas_codec::utils::{Bytes, CborWrap, KeepRaw};
    use pallas_primitives::babbage::{
        CostModels, ExUnitPrices, ExUnits, DatumOption, MintedPostAlonzoTransactionOutput,
        MintedTransactionBody, MintedTransactionOutput, MintedTx,
        MintedWitnessSet, NetworkId, Nonce, NonceVariant, PlutusData, PlutusScript,
        ScriptRef, TransactionOutput, RationalNumber, Redeemer,
        RedeemerTag, Value,
    };
    use pallas_traverse::{MultiEraInput, MultiEraOutput, MultiEraTx};
    use pallas_validate::{
        phase1::validate_txs,
        utils::{
            AccountState, BabbageProtParams, CertState, Environment, MultiEraProtocolParameters,
            PostAlonzoError, UTxOs, ValidationError::*,
        },
    };
    use std::borrow::Cow;

    use std::ops::Deref;

    #[test]
    // Transaction hash:
    // b17d685c42e714238c1fb3abcd40e5c6291ebbb420c9c69b641209607bd00c7d
    fn successful_mainnet_tx() {
        let cbor_bytes: Vec<u8> = cbor_to_bytes(include_str!("../../test_data/babbage3.tx"));
        let mtx: MintedTx = babbage_minted_tx_from_cbor(&cbor_bytes);
        let metx: MultiEraTx = MultiEraTx::from_babbage(&mtx);
        let tx_outs_info: &[(
            String,
            Value,
            Option<DatumOption>,
            Option<CborWrap<ScriptRef>>,
        )] = &[(
            String::from("011be1f490912af2fc39f8e3637a2bade2ecbebefe63e8bfef10989cd6f593309a155b0ebb45ff830747e61f98e5b77feaf7529ce9df351382"),
            Value::Coin(103324335),
            None,
            None,
        )];
        let utxos: UTxOs = mk_utxo_for_babbage_tx(&mtx.transaction_body, tx_outs_info);
        let acnt = AccountState {
            treasury: 261_254_564_000_000,
            reserves: 0,
        };

        let env: Environment = Environment {
            prot_params: MultiEraProtocolParameters::Babbage(mk_mainnet_params_epoch_365()),
            prot_magic: 764824073,
            block_slot: 72316896,
            network_id: 1,
            acnt: Some(acnt),
        };
        let mut cert_state: CertState = CertState::default();
        match validate_txs(&[metx], &env, &utxos, &mut cert_state) {
            Ok(()) => (),
            Err(err) => assert!(false, "Unexpected error ({:?})", err),
        }
    }

    #[test]
    // Transaction hash:
    // f33d6f7eb877132af7307e385bb24a7d2c12298c8ac0b1460296748810925ccc
    fn successful_mainnet_tx_with_plutus_v1_script() {
        let cbor_bytes: Vec<u8> = cbor_to_bytes(include_str!("../../test_data/babbage4.tx"));
        let mtx: MintedTx = babbage_minted_tx_from_cbor(&cbor_bytes);
        let metx: MultiEraTx = MultiEraTx::from_babbage(&mtx);
        let tx_outs_info: &[(
            String,
            Value,
            Option<DatumOption>,
            Option<CborWrap<ScriptRef>>,
        )] = &[
            (
                String::from("11a55f409501bf65805bb0dc76f6f9ae90b61e19ed870bc0025681360881728e7ed4cf324e1323135e7e6d931f01e30792d9cdf17129cb806d"),
                Value::Coin(25000000),
                Some(DatumOption::Hash(
                    hex::decode("3e8c4b1d396bb8132e5097f5a2f012d97900cbc496a3745db4226cea4cb66465")
                        .unwrap()
                        .as_slice()
                        .into(),
                )),
                None,
            ),
            (
                String::from("01f1e126304308006938d2e8571842ff87302fff95a037b3fd838451b8b3c9396d0680d912487139cb7fc85aa279ea70e8cdacee4c6cae40fd"),
                Value::Multiasset(
                    1795660,
                    [(
                        "787f0c946b98153500edc0a753e65457250544da8486b17c85708135"
                            .parse()
                            .unwrap(),
                        [(
                            Bytes::from(
                                hex::decode("506572666563744c6567656e64617279446572705365616c")
                                    .unwrap(),
                            ),
                            1,
                        )].into(),
                    )].into(),
                ),
                None,
                None,
            ),
        ];
        let mut utxos: UTxOs = mk_utxo_for_babbage_tx(&mtx.transaction_body, tx_outs_info);
        let collateral_info: &[(
            String,
            Value,
            Option<DatumOption>,
            Option<CborWrap<ScriptRef>>,
        )] = &[(
            String::from("01f1e126304308006938d2e8571842ff87302fff95a037b3fd838451b8b3c9396d0680d912487139cb7fc85aa279ea70e8cdacee4c6cae40fd"),
            Value::Coin(5000000),
            None,
            None,
        )];
        add_collateral_babbage(&mtx.transaction_body, &mut utxos, collateral_info);
        let acnt = AccountState {
            treasury: 261_254_564_000_000,
            reserves: 0,
        };

        let env: Environment = Environment {
            prot_params: MultiEraProtocolParameters::Babbage(mk_mainnet_params_epoch_365()),
            prot_magic: 764824073,
            block_slot: 72317003,
            network_id: 1,
            acnt: Some(acnt),
        };
        let mut cert_state: CertState = CertState::default();
        match validate_txs(&[metx], &env, &utxos, &mut cert_state) {
            Ok(()) => (),
            Err(err) => assert!(false, "Unexpected error ({:?})", err),
        }
    }

    #[test]
    // Transaction hash:
    // ac96a0a2dfdb876b237a8ae674eadab453fd146fb97b221cfd29a1812046fa36
    fn successful_mainnet_tx_with_plutus_v2_script() {
        let cbor_bytes: Vec<u8> = cbor_to_bytes(include_str!("../../test_data/babbage7.tx"));
        let mtx: MintedTx = babbage_minted_tx_from_cbor(&cbor_bytes);
        let metx: MultiEraTx = MultiEraTx::from_babbage(&mtx);
        let tx_outs_info: &[(
            String,
            Value,
            Option<DatumOption>,
            Option<CborWrap<ScriptRef>>,
        )] = &[
            (
                String::from("119068A7A3F008803EDAC87AF1619860F2CDCDE40C26987325ACE138AD81728E7ED4CF324E1323135E7E6D931F01E30792D9CDF17129CB806D"),
                Value::Multiasset(
                    1318860,
                    [(
                        "95ab9a125c900c14cf7d39093e3577b0c8e39c9f7548a8301a28ee2d"
                            .parse()
                            .unwrap(),
                        [(
                            Bytes::from(hex::decode("4164614964696f7431313235").unwrap()),
                            1,
                        )].into(),
                    )].into(),
                ),
                Some(DatumOption::Hash(
                    hex::decode("d75ad82787a8d45b85c156c97736d2c6525d6b3a09b5d6297d1b45c6a63bccd3")
                        .unwrap()
                        .as_slice()
                        .into(),
                )),
                None,
            ),
            (
                String::from("01A7D37F1D43D1197A994D95B3CE15D9AF3B4697CC7CDF9BCD1F81688D3499AC08066B36BC6C2D86A21243B940E84DBE5CAC3FAB5F76AB9229"),
                Value::Coin(231630402),
                None,
                None,
            ),
        ];
        let mut utxos: UTxOs = mk_utxo_for_babbage_tx(&mtx.transaction_body, tx_outs_info);
        let collateral_info: &[(
            String,
            Value,
            Option<DatumOption>,
            Option<CborWrap<ScriptRef>>,
        )] = &[(
            String::from("01a7d37f1d43d1197a994d95b3ce15d9af3b4697cc7cdf9bcd1f81688d3499ac08066b36bc6c2d86a21243b940e84dbe5cac3fab5f76ab9229"),
            Value::Coin(5000000),
            None,
            None,
        )];
        add_collateral_babbage(&mtx.transaction_body, &mut utxos, collateral_info);
        let ref_input_info: &[(
            String,
            Value,
            Option<DatumOption>,
            Option<CborWrap<ScriptRef>>,
        )] = &[(
            String::from("119068a7a3f008803edac87af1619860f2cdcde40c26987325ace138ad81728e7ed4cf324e1323135e7e6d931f01e30792d9cdf17129cb806d"),
            Value::Coin(40000000),
            None,
            Some(CborWrap(ScriptRef::PlutusV2Script(PlutusScript::<2>(Bytes::from(hex::decode("5909fe010000323232323232323232323232323232323232323232323232323232323232323232323232323232323232323232323232222323232533535533357346064606a0062646464642466002008004a666ae68c0d8c0e00044c848c004008c078d5d0981b8008191baa357426ae88c0d80154ccd5cd1819981b0008991919191919191919191919191919191919191919190919999999999980080b80a8098088078068058048038028018011aba135744004666068eb88004d5d08009aba2002357420026ae88008cc0c9d71aba1001357440046ae84004d5d10011aba1001357440046ae84004d5d10011aba1001357440046ae84004d5d10011981300f1aba1001357440046ae84004d5d1181b001198111192999ab9a30353038001132321233001003002301d357426ae88c0e0008c078d5d0981b8008191baa00135742606a0020606ea8d5d0981a001817911a8011111111111111a80691919299aa99a998149aa99a80109815a481035054380022100203d00303903a03a1533501213302549101350033302330340362350012232333027303803a235001223500122533533302b0440040062153353333026303e040223500222533500321533533303104a0030062153353302b0010031303f3305722533500104c221350022253353305100200a100313304d33047002001300600300215335330370010031303f333302d04b0043370200200600409209008e60720020044266060920102313000333573466e20ccd54c0fc104c0a8cc0f1c024000400266aa608008246a00209600200809208e266ae712410231310004813357389201023132000470023335530360393501b0403501b04233355303603922533535002222253353302200800413038003042213303d001002100103f010333301c303403622350022253353303c00b002100313333020303803a235001222533533302a0210030012133330260220043355303e03f235001223303d002333500120012235002223500322330433370000800466aa608e09046a002446608c004666a0024002e008004ccc0c013400c0048004ccc09c11000c0040084cccc09408400c00800400c0040f140044cc0952410134003330233034036235001223303b00a0025001153353355303403523500122350012222302c533350021303104821001213304e2253350011303404a221350022253353304800200710011300600300c0011302a49010136002213355303603723500122350012222302e533350021303304a2100121330502253350011303604c221350022253353304a00200710011300600300e0033335530310342253353353530283500203f03d203f253353303c001330482253350011302e044221350022253353303000200a135302f001223350022303504b20011300600301003b1302c4901013300133037002001100103a00d1120011533573892010350543500165333573460640020502a666ae68c0c400409c0b8c0ccdd50019baa00133019223355301f020235001223301e002335530220232350012233021002333500137009000380233700002900000099aa980f81011a800911980f001199a800919aa981181211a8009119811001180880080091199806815001000919aa981181211a80091198110011809000800999804012801000812111919807198021a8018139a801013a99a9a80181490a99a8011099a801119a80111980400100091101711119a80210171112999ab9a3370e00c0062a666ae68cdc38028010998068020008158158120a99a80090120121a8008141119a801119a8011198128010009014119a801101411981280100091199ab9a3370e00400204604a44446666aa00866032444600660040024002006002004444466aa603803a46a0024466036004666a0024002052400266600a0080026603c66030006004046444666aa603003603866aa603403646a00244660320046010002666aa6030036446a00444a66a666aa603a03e60106603444a66a00404a200204e46a002446601400400a00c200626604000800604200266aa603403646a00244660320046605e44a66a002260160064426a00444a66a6601800401022444660040140082600c00600800446602644666a0060420040026a00204242444600600842444600200844604e44a66a0020364426a00444a66a6601000400e2602a0022600c0064466aa0046602000603600244a66a004200202e44a66a00202e266ae7000806c8c94ccd5cd180f9811000899190919800801801198079192999ab9a3022302500113232123300100300233301075c464a666ae68c094c0a00044c8cc0514cd4cc028005200110011300e4901022d330033301375c464a66a660180029000080089808249022d3200375a0026ae84d5d118140011bad35742604e0020446ea8004d5d09aba23025002300c35742604800203e6ea8004d5d09aba23022002375c6ae84c084004070dd500091199ab9a3371200400203202e46a002444400844a666ae68cdc79a80100b1a80080b0999ab9a3370e6a0040306a00203002a02e024464a666ae68c06cc0780044c8c8c8c8c8c8c8c848cccc00402401c00c008d5d09aba20045333573466e1d2004001132122230020043574260460042a666ae68c0880044c84888c004010dd71aba1302300215333573460420022244400603c60460026ea8d5d08009aba200233300a75c66014eb9d69aba100135744603c004600a6ae84c074004060dd50009299ab9c001162325333573460326038002264646424660020060046eb4d5d09aba2301d003533357346034603a00226eb8d5d0980e00080b9baa35742603600202c6ea80048c94ccd5cd180c180d80089919191909198008028012999ab9a301b00113232300953335734603c00226464646424466600200c0080066eb4d5d09aba2002375a6ae84004d5d118100019bad35742603e0042a666ae68c0740044c8488c00800cc020d5d0980f80100d180f8009baa35742603a0042a666ae68c070004044060c074004dd51aba135744603600460066ae84c068004054dd5000919192999ab9a30190011321223001003375c6ae84c06800854ccd5cd180c00089909118010019bae35742603400402a60340026ea80048488c00800c888cc06888cccd55cf800900911919807198041803980e8009803180e00098021aba2003357420040166eac0048848cc00400c00888cc05c88cccd55cf800900791980518029aba10023003357440040106eb0004c05088448894cd40044008884cc014008ccd54c01c028014010004c04c88448894cd40044d400c040884ccd4014040c010008ccd54c01c024014010004c0488844894cd4004024884cc020c010008cd54c01801c0100044800488488cc00401000cc03c8894cd40080108854cd4cc02000800c01c4cc01400400c4014400888ccd5cd19b8f0020010030051001220021001220011533573892010350543100164901022d31004901013700370e90001b874800955cf2ab9d2323001001223300330020020011").unwrap()))))),
        )];
        add_ref_input_babbage(&mtx.transaction_body, &mut utxos, ref_input_info);
        let acnt = AccountState {
            treasury: 261_254_564_000_000,
            reserves: 0,
        };

        let env: Environment = Environment {
            prot_params: MultiEraProtocolParameters::Babbage(mk_mainnet_params_epoch_380()),
            prot_magic: 764824073,
            block_slot: 78797255,
            network_id: 1,
            acnt: Some(acnt),
        };
        let mut cert_state: CertState = CertState::default();
        match validate_txs(&[metx], &env, &utxos, &mut cert_state) {
            Ok(()) => (),
            Err(err) => assert!(false, "Unexpected error ({:?})", err),
        }
    }

    #[test]
    // Transaction hash:
    // 69d925ee5327bf98cbea8cb3aee3274abb5053d10bf2c51a4fd018f15904ec8e
    fn successful_preview_tx_with_plutus_v2_script() {
        let cbor_bytes: Vec<u8> = cbor_to_bytes(include_str!("../../test_data/babbage12.tx"));
        let mtx: MintedTx = babbage_minted_tx_from_cbor(&cbor_bytes);
        let metx: MultiEraTx = MultiEraTx::from_babbage(&mtx);
        let tx_outs_info: &[(
            String,
            Value,
            Option<DatumOption>,
            Option<CborWrap<ScriptRef>>,
        )] = &[
            (
                String::from("60b5f82aaebdc942bb0c8774dc712338b82e5133fe69ebbc3b6312098e"),
                Value::Coin(20000000),
                None,
                None,
            ),
            (
                String::from("708D73F125395466F1D68570447E4F4B87CD633C6728F3802B2DCFCA20"),
                Value::Multiasset(
                    2000000,
                    [(
                        "7F5AC1926607F0D6C000E088CEA67A1EDFDF5CB21F8B7F73412319B0"
                            .parse()
                            .unwrap(),
                        [(
                            Bytes::from(
                                hex::decode(
                                    "B5F82AAEBDC942BB0C8774DC712338B82E5133FE69EBBC3B6312098E",
                                )
                                .unwrap(),
                            ),
                            1,
                        )]
                        .into(),
                    )]
                    .into(),
                ),
                Some(DatumOption::Hash(
                    hex::decode("923918E403BF43C34B4EF6B48EB2EE04BABED17320D8D1B9FF9AD086E86F44EC")
                        .unwrap()
                        .as_slice()
                        .into(),
                )),
                None,
            ),
        ];
        let mut utxos: UTxOs = mk_utxo_for_babbage_tx(&mtx.transaction_body, tx_outs_info);
        let collateral_info: &[(
            String,
            Value,
            Option<DatumOption>,
            Option<CborWrap<ScriptRef>>,
        )] = &[(
            String::from("60b5f82aaebdc942bb0c8774dc712338b82e5133fe69ebbc3b6312098e"),
            Value::Coin(20000000),
            None,
            None,
        )];
        add_collateral_babbage(&mtx.transaction_body, &mut utxos, collateral_info);
        let acnt = AccountState {
            treasury: 261_254_564_000_000,
            reserves: 0,
        };

        let env: Environment = Environment {
            prot_params: MultiEraProtocolParameters::Babbage(mk_preview_params_epoch_30()),
            prot_magic: 2,
            block_slot: 2592005,
            network_id: 0,
            acnt: Some(acnt),
        };
        let mut cert_state: CertState = CertState::default();
        match validate_txs(&[metx], &env, &utxos, &mut cert_state) {
            Ok(()) => (),
            Err(err) => assert!(false, "Unexpected error ({:?})", err),
        }
    }

    #[test]
    // Transaction hash:
    // 1825d08e4496cca673fd9e47898b92cf97fdc293a40cf5cff99c5b123b364384
    fn successful_preprod_tx_with_plutus_v2_script() {
        let cbor_bytes: Vec<u8> = cbor_to_bytes(include_str!("../../test_data/babbage13.tx"));
        let mtx: MintedTx = babbage_minted_tx_from_cbor(&cbor_bytes);
        let metx: MultiEraTx = MultiEraTx::from_babbage(&mtx);
        let plutus_data_cbor: Vec<u8> = hex::decode(
            "D8799FD8799F1A1DCD650019300BFF1B0000018B2B449D97581C28B3E2B8259FAABB566361635C4F8BBF31FE1388B15565F917C33C85FF"
        ).unwrap();
        let tx_outs_info: &[(
            String,
            Value,
            Option<DatumOption>,
            Option<CborWrap<ScriptRef>>,
        )] = &[
            (
                String::from("30DAB18165AE50399C5E477E0CFB38D0B35B32C75F7EB150EBC7874A5EDAB18165AE50399C5E477E0CFB38D0B35B32C75F7EB150EBC7874A5E"),
                Value::Multiasset(
                    2000000,
                    [(
                        "CCFC2EFE9C1C360EF60D7D2E35CDD359FAD373A62A8905345F8A8BC4"
                            .parse()
                            .unwrap(),
                        [(
                            Bytes::from(
                                hex::decode(
                                    "4F7261636C65546872656164546F6B656E",
                                )
                                .unwrap(),
                            ),
                            1,
                        )].into(),
                    )].into(),
                ),
                Some(DatumOption::Data(
                    CborWrap(
                        KeepRaw::<PlutusData>::decode(
                            &mut Decoder::new(&plutus_data_cbor),
                            &mut (),
                        ).unwrap(),
                    )
                )),
                None,
            ),
            (
                String::from("0028B3E2B8259FAABB566361635C4F8BBF31FE1388B15565F917C33C85700D57DE08040F55793195E7ED87E693DBFCF4A62CF3597B1BC93567"),
                Value::Coin(86112645),
                None,
                None,
            ),
        ];
        let mut utxos: UTxOs = mk_utxo_for_babbage_tx(&mtx.transaction_body, tx_outs_info);
        let collateral_info: &[(
            String,
            Value,
            Option<DatumOption>,
            Option<CborWrap<ScriptRef>>,
        )] = &[(
            String::from("0028B3E2B8259FAABB566361635C4F8BBF31FE1388B15565F917C33C85700D57DE08040F55793195E7ED87E693DBFCF4A62CF3597B1BC93567"),
            Value::Coin(70884589),
            None,
            None,
        )];
        add_collateral_babbage(&mtx.transaction_body, &mut utxos, collateral_info);
        let acnt = AccountState {
            treasury: 261_254_564_000_000,
            reserves: 0,
        };

        let env: Environment = Environment {
            prot_params: MultiEraProtocolParameters::Babbage(mk_preprod_params_epoch_100()),
            prot_magic: 1,
            block_slot: 41558438,
            network_id: 0,
            acnt: Some(acnt),
        };
        let mut cert_state: CertState = CertState::default();
        match validate_txs(&[metx], &env, &utxos, &mut cert_state) {
            Ok(()) => (),
            Err(err) => assert!(false, "Unexpected error ({:?})", err),
        }
    }

    #[test]
    // Transaction hash:
    // 8702b0a5835c16663101f68295e33e3b3868c487f736d3c8a0a4246242675a15
    fn successful_mainnet_tx_with_minting() {
        let cbor_bytes: Vec<u8> = cbor_to_bytes(include_str!("../../test_data/babbage5.tx"));
        let mtx: MintedTx = babbage_minted_tx_from_cbor(&cbor_bytes);
        let metx: MultiEraTx = MultiEraTx::from_babbage(&mtx);
        let tx_outs_info: &[(
            String,
            Value,
            Option<DatumOption>,
            Option<CborWrap<ScriptRef>>,
        )] = &[
            (
                String::from("719b85d5e8611945505f078aeededcbed1d6ca11053f61e3f9d999fe44"),
                Value::Multiasset(
                    2034438,
                    [
                        (
                            "D195CA7DB29F0F13A00CAC7FCA70426FF60BAD4E1E87D3757FAE8484"
                                .parse()
                                .unwrap(),
                            [(
                                Bytes::from(
                                    hex::decode("323738333331333737")
                                        .unwrap(),
                                ),
                                1,
                            )].into(),
                        ),
                        (
                            "E4214B7CCE62AC6FBBA385D164DF48E157EAE5863521B4B67CA71D86"
                                .parse()
                                .unwrap(),
                            [(
                                Bytes::from(
                                    hex::decode("39B9B709AC8605FC82116A2EFC308181BA297C11950F0F350001E28F0E50868B")
                                        .unwrap(),
                                ),
                                42555569,
                            )].into(),
                        ),
                    ].into(),
                ),
                Some(DatumOption::Hash(
                    hex::decode("BB6F798DF7709327DB5BEB6C7A20BA5F170DE1841DDC38F98E192CD36E857B22")
                        .unwrap()
                        .as_slice()
                        .into(),
                )),
                None,
            ),
            (
                String::from("0121316dbc84420a5ee7461438483564c41fae876029319b3ee641fe4422339411d2df4c9c7c50b3d8f88db98d475e9d1bccd4244b412fbe5e"),
                Value::Multiasset(
                    197714998,
                    [(
                        "29D222CE763455E3D7A09A665CE554F00AC89D2E99A1A83D267170C6"
                            .parse()
                            .unwrap(),
                        [(
                            Bytes::from(
                                hex::decode("4D494E")
                                    .unwrap(),
                            ),
                            4913396066,
                        )].into(),
                    )].into(),
                ),
                None,
                None,
            ),
        ];
        let mut utxos: UTxOs = mk_utxo_for_babbage_tx(&mtx.transaction_body, tx_outs_info);
        let collateral_info: &[(
            String,
            Value,
            Option<DatumOption>,
            Option<CborWrap<ScriptRef>>,
        )] = &[(
            String::from("0121316dbc84420a5ee7461438483564c41fae876029319b3ee641fe4422339411d2df4c9c7c50b3d8f88db98d475e9d1bccd4244b412fbe5e"),
            Value::Coin(5000000),
            None,
            None,
        )];
        add_collateral_babbage(&mtx.transaction_body, &mut utxos, collateral_info);
        let acnt = AccountState {
            treasury: 261_254_564_000_000,
            reserves: 0,
        };

        let env: Environment = Environment {
            prot_params: MultiEraProtocolParameters::Babbage(mk_mainnet_params_epoch_365()),
            prot_magic: 764824073,
            block_slot: 72316896,
            network_id: 1,
            acnt: Some(acnt),
        };
        let mut cert_state: CertState = CertState::default();
        match validate_txs(&[metx], &env, &utxos, &mut cert_state) {
            Ok(()) => (),
            Err(err) => assert!(false, "Unexpected error ({:?})", err),
        }
    }

    #[test]
    // Transaction hash:
    // 7ae8cbe887d5d4cdaa51bce93d296206d4fcc77963e65fad3a64d0e6df672260
    fn successful_mainnet_tx_with_metadata() {
        let cbor_bytes: Vec<u8> = cbor_to_bytes(include_str!("../../test_data/babbage6.tx"));
        let mtx: MintedTx = babbage_minted_tx_from_cbor(&cbor_bytes);
        let metx: MultiEraTx = MultiEraTx::from_babbage(&mtx);
        let tx_outs_info: &[(
            String,
            Value,
            Option<DatumOption>,
            Option<CborWrap<ScriptRef>>,
        )] = &[
            (
                String::from("11A55F409501BF65805BB0DC76F6F9AE90B61E19ED870BC0025681360881728E7ED4CF324E1323135E7E6D931F01E30792D9CDF17129CB806D"),
                Value::Multiasset(
                    1689618,
                    [(
                        "dc8f23301b0e3d71af9ac5d1559a060271aa6cf56ac98bdaeea19e18"
                            .parse()
                            .unwrap(),
                        [(
                            Bytes::from(hex::decode("303734").unwrap()),
                            1,
                        )].into(),
                    )].into(),
                ),
                Some(DatumOption::Hash(
                    hex::decode("d5b534d58e737861bac5135b5242297b3465c146cc0ddae0bd52547c52305ee7")
                        .unwrap()
                        .as_slice()
                        .into(),
                )),
                None,
            ),
            (
                String::from("01EDA33318624ADE03D53B7E954713D9E69440891F0D02E823267B610D6018DC6C7989A46EC26822425A3D2BAC60EEC2682A022740361ED957"),
                Value::Coin(5000000),
                None,
                None,
            ),
        ];
        let mut utxos: UTxOs = mk_utxo_for_babbage_tx(&mtx.transaction_body, tx_outs_info);
        let collateral_info: &[(
            String,
            Value,
            Option<DatumOption>,
            Option<CborWrap<ScriptRef>>,
        )] = &[(
            String::from("01eda33318624ade03d53b7e954713d9e69440891f0d02e823267b610d6018dc6c7989a46ec26822425a3d2bac60eec2682a022740361ed957"),
            Value::Coin(5000000),
            None,
            None,
        )];
        add_collateral_babbage(&mtx.transaction_body, &mut utxos, collateral_info);
        let acnt = AccountState {
            treasury: 261_254_564_000_000,
            reserves: 0,
        };

        let env: Environment = Environment {
            prot_params: MultiEraProtocolParameters::Babbage(mk_mainnet_params_epoch_365()),
            prot_magic: 764824073,
            block_slot: 72316896,
            network_id: 1,
            acnt: Some(acnt),
        };
        let mut cert_state: CertState = CertState::default();
        match validate_txs(&[metx], &env, &utxos, &mut cert_state) {
            Ok(()) => (),
            Err(err) => assert!(false, "Unexpected error ({:?})", err),
        }
    }

    #[test]
    // Same as successful_mainnet_tx, except that all inputs are removed.
    fn empty_ins() {
        let cbor_bytes: Vec<u8> = cbor_to_bytes(include_str!("../../test_data/babbage3.tx"));
        let mut mtx: MintedTx = babbage_minted_tx_from_cbor(&cbor_bytes);
        let tx_outs_info: &[(
            String,
            Value,
            Option<DatumOption>,
            Option<CborWrap<ScriptRef>>,
        )] = &[(
            String::from("011be1f490912af2fc39f8e3637a2bade2ecbebefe63e8bfef10989cd6f593309a155b0ebb45ff830747e61f98e5b77feaf7529ce9df351382"),
            Value::Coin(103324335),
            None,
            None,
        )];
        let utxos: UTxOs = mk_utxo_for_babbage_tx(&mtx.transaction_body, tx_outs_info);
        let mut tx_body: MintedTransactionBody = (*mtx.transaction_body).clone();
        tx_body.inputs = Vec::new();
        let mut tx_buf: Vec<u8> = Vec::new();
        let _ = encode(tx_body, &mut tx_buf);
        mtx.transaction_body =
            Decode::decode(&mut Decoder::new(tx_buf.as_slice()), &mut ()).unwrap();
        let metx: MultiEraTx = MultiEraTx::from_babbage(&mtx);
        let acnt = AccountState {
            treasury: 261_254_564_000_000,
            reserves: 0,
        };

        let env: Environment = Environment {
            prot_params: MultiEraProtocolParameters::Babbage(mk_mainnet_params_epoch_365()),
            prot_magic: 764824073,
            block_slot: 72316896,
            network_id: 1,
            acnt: Some(acnt),
        };
        let mut cert_state: CertState = CertState::default();
        match validate_txs(&[metx], &env, &utxos, &mut cert_state) {
            Ok(()) => assert!(false, "Inputs set should not be empty"),
            Err(err) => match err {
                PostAlonzo(PostAlonzoError::TxInsEmpty) => (),
                _ => assert!(false, "Unexpected error ({:?})", err),
            },
        }
    }

    #[test]
    // Same as successful_mainnet_tx, but validation is called with an empty UTxO
    // set.
    fn unfound_utxo_input() {
        let cbor_bytes: Vec<u8> = cbor_to_bytes(include_str!("../../test_data/babbage3.tx"));
        let mtx: MintedTx = babbage_minted_tx_from_cbor(&cbor_bytes);
        let metx: MultiEraTx = MultiEraTx::from_babbage(&mtx);
        let utxos: UTxOs = UTxOs::new();
        let acnt = AccountState {
            treasury: 261_254_564_000_000,
            reserves: 0,
        };

        let env: Environment = Environment {
            prot_params: MultiEraProtocolParameters::Babbage(mk_mainnet_params_epoch_365()),
            prot_magic: 764824073,
            block_slot: 72316896,
            network_id: 1,
            acnt: Some(acnt),
        };
        let mut cert_state: CertState = CertState::default();
        match validate_txs(&[metx], &env, &utxos, &mut cert_state) {
            Ok(()) => assert!(false, "All inputs should be within the UTxO set"),
            Err(err) => match err {
                PostAlonzo(PostAlonzoError::InputNotInUTxO) => (),
                _ => assert!(false, "Unexpected error ({:?})", err),
            },
        }
    }

    #[test]
    // Same as successful_mainnet_tx, except that the lower bound of the validity
    // interval is greater than the block slot.
    fn validity_interval_lower_bound_unreached() {
        let cbor_bytes: Vec<u8> = cbor_to_bytes(include_str!("../../test_data/babbage3.tx"));
        let mut mtx: MintedTx = babbage_minted_tx_from_cbor(&cbor_bytes);
        let tx_outs_info: &[(
            String,
            Value,
            Option<DatumOption>,
            Option<CborWrap<ScriptRef>>,
        )] = &[(
            String::from("011be1f490912af2fc39f8e3637a2bade2ecbebefe63e8bfef10989cd6f593309a155b0ebb45ff830747e61f98e5b77feaf7529ce9df351382"),
            Value::Coin(103324335),
            None,
            None,
        )];
        let utxos: UTxOs = mk_utxo_for_babbage_tx(&mtx.transaction_body, tx_outs_info);
        let mut tx_body: MintedTransactionBody = (*mtx.transaction_body).clone();
        tx_body.validity_interval_start = Some(72316897); // One slot after the block.
        let mut tx_buf: Vec<u8> = Vec::new();
        let _ = encode(tx_body, &mut tx_buf);
        mtx.transaction_body =
            Decode::decode(&mut Decoder::new(tx_buf.as_slice()), &mut ()).unwrap();
        let metx: MultiEraTx = MultiEraTx::from_babbage(&mtx);
        let acnt = AccountState {
            treasury: 261_254_564_000_000,
            reserves: 0,
        };

        let env: Environment = Environment {
            prot_params: MultiEraProtocolParameters::Babbage(mk_mainnet_params_epoch_365()),
            prot_magic: 764824073,
            block_slot: 72316896,
            network_id: 1,
            acnt: Some(acnt),
        };
        let mut cert_state: CertState = CertState::default();
        match validate_txs(&[metx], &env, &utxos, &mut cert_state) {
            Ok(()) => assert!(
                false,
                "Validity interval lower bound should have been reached"
            ),
            Err(err) => match err {
                PostAlonzo(PostAlonzoError::BlockPrecedesValInt) => (),
                _ => assert!(false, "Unexpected error ({:?})", err),
            },
        }
    }

    #[test]
    // Same as successful_mainnet_tx, except that the upper bound of the validity
    // interval is lower than the block slot.
    fn validity_interval_upper_bound_surpassed() {
        let cbor_bytes: Vec<u8> = cbor_to_bytes(include_str!("../../test_data/babbage3.tx"));
        let mut mtx: MintedTx = babbage_minted_tx_from_cbor(&cbor_bytes);
        let tx_outs_info: &[(
            String,
            Value,
            Option<DatumOption>,
            Option<CborWrap<ScriptRef>>,
        )] = &[(
            String::from("011be1f490912af2fc39f8e3637a2bade2ecbebefe63e8bfef10989cd6f593309a155b0ebb45ff830747e61f98e5b77feaf7529ce9df351382"),
            Value::Coin(103324335),
            None,
            None,
        )];
        let utxos: UTxOs = mk_utxo_for_babbage_tx(&mtx.transaction_body, tx_outs_info);
        let mut tx_body: MintedTransactionBody = (*mtx.transaction_body).clone();
        tx_body.ttl = Some(72316895); // One slot before the block.
        let mut tx_buf: Vec<u8> = Vec::new();
        let _ = encode(tx_body, &mut tx_buf);
        mtx.transaction_body =
            Decode::decode(&mut Decoder::new(tx_buf.as_slice()), &mut ()).unwrap();
        let metx: MultiEraTx = MultiEraTx::from_babbage(&mtx);
        let acnt = AccountState {
            treasury: 261_254_564_000_000,
            reserves: 0,
        };

        let env: Environment = Environment {
            prot_params: MultiEraProtocolParameters::Babbage(mk_mainnet_params_epoch_365()),
            prot_magic: 764824073,
            block_slot: 72316896,
            network_id: 1,
            acnt: Some(acnt),
        };
        let mut cert_state: CertState = CertState::default();
        match validate_txs(&[metx], &env, &utxos, &mut cert_state) {
            Ok(()) => assert!(
                false,
                "Validity interval upper bound should not have been surpassed"
            ),
            Err(err) => match err {
                PostAlonzo(PostAlonzoError::BlockExceedsValInt) => (),
                _ => assert!(false, "Unexpected error ({:?})", err),
            },
        }
    }

    #[test]
    // Same as successful_mainnet_tx, except that validation is called with an
    // Environment requesting fees that exceed those paid by the transaction.
    fn min_fee_unreached() {
        let cbor_bytes: Vec<u8> = cbor_to_bytes(include_str!("../../test_data/babbage3.tx"));
        let mtx: MintedTx = babbage_minted_tx_from_cbor(&cbor_bytes);
        let metx: MultiEraTx = MultiEraTx::from_babbage(&mtx);
        let tx_outs_info: &[(
            String,
            Value,
            Option<DatumOption>,
            Option<CborWrap<ScriptRef>>,
        )] = &[(
            String::from("011be1f490912af2fc39f8e3637a2bade2ecbebefe63e8bfef10989cd6f593309a155b0ebb45ff830747e61f98e5b77feaf7529ce9df351382"),
            Value::Coin(103324335),
            None,
            None,
        )];
        let utxos: UTxOs = mk_utxo_for_babbage_tx(&mtx.transaction_body, tx_outs_info);
        let mut babbage_prot_params: BabbageProtParams = mk_mainnet_params_epoch_365();
        babbage_prot_params.minfee_a = 76; // This value was 44 during Babbage on mainnet.
        let acnt = AccountState {
            treasury: 261_254_564_000_000,
            reserves: 0,
        };

        let env: Environment = Environment {
            prot_params: MultiEraProtocolParameters::Babbage(babbage_prot_params),
            prot_magic: 764824073,
            block_slot: 72316896,
            network_id: 1,
            acnt: Some(acnt),
        };
        let mut cert_state: CertState = CertState::default();
        match validate_txs(&[metx], &env, &utxos, &mut cert_state) {
            Ok(()) => assert!(false, "Fee should not be below minimum"),
            Err(err) => match err {
                PostAlonzo(PostAlonzoError::FeeBelowMin) => (),
                _ => assert!(false, "Unexpected error ({:?})", err),
            },
        }
    }

    #[test]
    // Same as successful_mainnet_tx_with_plutus_v1_script, except that all
    // collaterals are removed before calling validation.
    fn no_collateral_inputs() {
        let cbor_bytes: Vec<u8> = cbor_to_bytes(include_str!("../../test_data/babbage4.tx"));
        let mut mtx: MintedTx = babbage_minted_tx_from_cbor(&cbor_bytes);
        let tx_outs_info: &[(
            String,
            Value,
            Option<DatumOption>,
            Option<CborWrap<ScriptRef>>,
        )] = &[
            (
                String::from("11a55f409501bf65805bb0dc76f6f9ae90b61e19ed870bc0025681360881728e7ed4cf324e1323135e7e6d931f01e30792d9cdf17129cb806d"),
                Value::Coin(25000000),
                Some(DatumOption::Hash(
                    hex::decode("3E8C4B1D396BB8132E5097F5A2F012D97900CBC496A3745DB4226CEA4CB66465")
                        .unwrap()
                        .as_slice()
                        .into(),
                )),
                None,
            ),
            (
                String::from("01f1e126304308006938d2e8571842ff87302fff95a037b3fd838451b8b3c9396d0680d912487139cb7fc85aa279ea70e8cdacee4c6cae40fd"),
                Value::Multiasset(
                    1795660,
                    [(
                        "787f0c946b98153500edc0a753e65457250544da8486b17c85708135"
                            .parse()
                            .unwrap(),
                        [(
                            Bytes::from(
                                hex::decode("506572666563744c6567656e64617279446572705365616c")
                                    .unwrap(),
                            ),
                            1,
                        )].into(),
                    )].into(),
                ),
                None,
                None,
            ),
        ];
        let mut utxos: UTxOs = mk_utxo_for_babbage_tx(&mtx.transaction_body, tx_outs_info);
        let collateral_info: &[(
            String,
            Value,
            Option<DatumOption>,
            Option<CborWrap<ScriptRef>>,
        )] = &[(
            String::from("01f1e126304308006938d2e8571842ff87302fff95a037b3fd838451b8b3c9396d0680d912487139cb7fc85aa279ea70e8cdacee4c6cae40fd"),
            Value::Coin(5000000),
            None,
            None,
        )];
        add_collateral_babbage(&mtx.transaction_body, &mut utxos, collateral_info);
        let mut tx_body: MintedTransactionBody = (*mtx.transaction_body).clone();
        tx_body.collateral = None;
        let mut tx_buf: Vec<u8> = Vec::new();
        let _ = encode(tx_body, &mut tx_buf);
        mtx.transaction_body =
            Decode::decode(&mut Decoder::new(tx_buf.as_slice()), &mut ()).unwrap();
        let metx: MultiEraTx = MultiEraTx::from_babbage(&mtx);
        let acnt = AccountState {
            treasury: 261_254_564_000_000,
            reserves: 0,
        };

        let env: Environment = Environment {
            prot_params: MultiEraProtocolParameters::Babbage(mk_mainnet_params_epoch_365()),
            prot_magic: 764824073,
            block_slot: 72316896,
            network_id: 1,
            acnt: Some(acnt),
        };
        let mut cert_state: CertState = CertState::default();
        match validate_txs(&[metx], &env, &utxos, &mut cert_state) {
            Ok(()) => assert!(false, "No collateral inputs"),
            Err(err) => match err {
                PostAlonzo(PostAlonzoError::CollateralMissing) => (),
                _ => assert!(false, "Unexpected error ({:?})", err),
            },
        }
    }

    #[test]
    // Same as successful_mainnet_tx_with_plutus_v1_script, except that validation
    // is called on an environment which does not allow enough collateral inputs
    // for the transaction to be valid.
    fn too_many_collateral_inputs() {
        let cbor_bytes: Vec<u8> = cbor_to_bytes(include_str!("../../test_data/babbage4.tx"));
        let mtx: MintedTx = babbage_minted_tx_from_cbor(&cbor_bytes);
        let metx: MultiEraTx = MultiEraTx::from_babbage(&mtx);
        let tx_outs_info: &[(
            String,
            Value,
            Option<DatumOption>,
            Option<CborWrap<ScriptRef>>,
        )] = &[
            (
                String::from("11a55f409501bf65805bb0dc76f6f9ae90b61e19ed870bc0025681360881728e7ed4cf324e1323135e7e6d931f01e30792d9cdf17129cb806d"),
                Value::Coin(25000000),
                Some(DatumOption::Hash(
                    hex::decode("3E8C4B1D396BB8132E5097F5A2F012D97900CBC496A3745DB4226CEA4CB66465")
                        .unwrap()
                        .as_slice()
                        .into(),
                )),
                None,
            ),
            (
                String::from("01f1e126304308006938d2e8571842ff87302fff95a037b3fd838451b8b3c9396d0680d912487139cb7fc85aa279ea70e8cdacee4c6cae40fd"),
                Value::Multiasset(
                    1795660,
                    [(
                        "787f0c946b98153500edc0a753e65457250544da8486b17c85708135"
                            .parse()
                            .unwrap(),
                        [(
                            Bytes::from(
                                hex::decode("506572666563744c6567656e64617279446572705365616c")
                                    .unwrap(),
                            ),
                            1,
                        )].into(),
                    )].into(),
                ),
                None,
                None,
            ),
        ];
        let mut utxos: UTxOs = mk_utxo_for_babbage_tx(&mtx.transaction_body, tx_outs_info);
        let collateral_info: &[(
            String,
            Value,
            Option<DatumOption>,
            Option<CborWrap<ScriptRef>>,
        )] = &[(
            String::from("01f1e126304308006938d2e8571842ff87302fff95a037b3fd838451b8b3c9396d0680d912487139cb7fc85aa279ea70e8cdacee4c6cae40fd"),
            Value::Coin(5000000),
            None,
            None,
        )];
        add_collateral_babbage(&mtx.transaction_body, &mut utxos, collateral_info);
        let mut babbage_prot_params: BabbageProtParams = mk_mainnet_params_epoch_365();
        babbage_prot_params.max_collateral_inputs = 0; // This value was 3 during Babbage on mainnet
        let acnt = AccountState {
            treasury: 261_254_564_000_000,
            reserves: 0,
        };

        let env: Environment = Environment {
            prot_params: MultiEraProtocolParameters::Babbage(babbage_prot_params),
            prot_magic: 764824073,
            block_slot: 72317003,
            network_id: 1,
            acnt: Some(acnt),
        };
        let mut cert_state: CertState = CertState::default();
        match validate_txs(&[metx], &env, &utxos, &mut cert_state) {
            Ok(()) => assert!(false, "Number of collateral inputs should be within limits"),
            Err(err) => match err {
                PostAlonzo(PostAlonzoError::TooManyCollaterals) => (),
                _ => assert!(false, "Unexpected error ({:?})", err),
            },
        }
    }

    #[test]
    // Same as successful_mainnet_tx_with_plutus_v1_script, except that the address
    // of a collateral inputs is altered into a script-locked one.
    fn collateral_is_not_verification_key_locked() {
        let cbor_bytes: Vec<u8> = cbor_to_bytes(include_str!("../../test_data/babbage4.tx"));
        let mtx: MintedTx = babbage_minted_tx_from_cbor(&cbor_bytes);
        let tx_outs_info: &[(
            String,
            Value,
            Option<DatumOption>,
            Option<CborWrap<ScriptRef>>,
        )] = &[
            (
                String::from("11a55f409501bf65805bb0dc76f6f9ae90b61e19ed870bc0025681360881728e7ed4cf324e1323135e7e6d931f01e30792d9cdf17129cb806d"),
                Value::Coin(25000000),
                Some(DatumOption::Hash(
                    hex::decode("3E8C4B1D396BB8132E5097F5A2F012D97900CBC496A3745DB4226CEA4CB66465")
                        .unwrap()
                        .as_slice()
                        .into(),
                )),
                None,
            ),
            (
                String::from("01f1e126304308006938d2e8571842ff87302fff95a037b3fd838451b8b3c9396d0680d912487139cb7fc85aa279ea70e8cdacee4c6cae40fd"),
                Value::Multiasset(
                    1795660,
                    [(
                        "787f0c946b98153500edc0a753e65457250544da8486b17c85708135"
                            .parse()
                            .unwrap(),
                        [(
                            Bytes::from(
                                hex::decode("506572666563744c6567656e64617279446572705365616c")
                                    .unwrap(),
                            ),
                            1,
                        )].into(),
                    )].into(),
                ),
                None,
                None,
            ),
        ];
        let mut utxos: UTxOs = mk_utxo_for_babbage_tx(&mtx.transaction_body, tx_outs_info);
        let old_address: Address = match hex::decode(String::from("01f1e126304308006938d2e8571842ff87302fff95a037b3fd838451b8b3c9396d0680d912487139cb7fc85aa279ea70e8cdacee4c6cae40fd")) {
            Ok(bytes_vec) => Address::from_bytes(bytes_vec.as_slice()).unwrap(),
            _ => panic!("Unable to parse collateral input address"),
        };
        let old_shelley_address: ShelleyAddress = match old_address {
            Address::Shelley(shelley_addr) => shelley_addr,
            _ => panic!("Unable to parse collateral input address"),
        };
        let altered_address: ShelleyAddress = ShelleyAddress::new(
            old_shelley_address.network(),
            ShelleyPaymentPart::Script(*old_shelley_address.payment().as_hash()),
            old_shelley_address.delegation().clone(),
        );
        let tx_in = mtx
            .transaction_body
            .collateral
            .clone()
            .unwrap()
            .pop()
            .unwrap();
        let multi_era_in: MultiEraInput =
            MultiEraInput::AlonzoCompatible(Box::new(Cow::Owned(tx_in.clone())));
        let multi_era_out: MultiEraOutput = MultiEraOutput::Babbage(Box::new(Cow::Owned(
            MintedTransactionOutput::PostAlonzo(MintedPostAlonzoTransactionOutput {
                address: Bytes::try_from(altered_address.to_hex()).unwrap(),
                value: Value::Coin(5000000),
                datum_option: None,
                script_ref: None,
            }.into()),
        )));
        utxos.insert(multi_era_in, multi_era_out);
        let metx: MultiEraTx = MultiEraTx::from_babbage(&mtx);
        let acnt = AccountState {
            treasury: 261_254_564_000_000,
            reserves: 0,
        };

        let env: Environment = Environment {
            prot_params: MultiEraProtocolParameters::Babbage(mk_mainnet_params_epoch_365()),
            prot_magic: 764824073,
            block_slot: 72316896,
            network_id: 1,
            acnt: Some(acnt),
        };
        let mut cert_state: CertState = CertState::default();
        match validate_txs(&[metx], &env, &utxos, &mut cert_state) {
            Ok(()) => assert!(false, "Collateral inputs should be verification-key locked"),
            Err(err) => match err {
                PostAlonzo(PostAlonzoError::CollateralNotVKeyLocked) => (),
                _ => assert!(false, "Unexpected error ({:?})", err),
            },
        }
    }

    #[test]
    // Same as successful_mainnet_tx_with_plutus_v1_script, except that the balance
    // between assets in collateral inputs and assets in collateral return output
    // contains assets other than lovelace.
    fn collateral_with_other_assets() {
        let cbor_bytes: Vec<u8> = cbor_to_bytes(include_str!("../../test_data/babbage4.tx"));
        let mtx: MintedTx = babbage_minted_tx_from_cbor(&cbor_bytes);
        let metx: MultiEraTx = MultiEraTx::from_babbage(&mtx);
        let tx_outs_info: &[(
            String,
            Value,
            Option<DatumOption>,
            Option<CborWrap<ScriptRef>>,
        )] = &[
            (
                String::from("11a55f409501bf65805bb0dc76f6f9ae90b61e19ed870bc0025681360881728e7ed4cf324e1323135e7e6d931f01e30792d9cdf17129cb806d"),
                Value::Coin(25000000),
                Some(DatumOption::Hash(
                    hex::decode("3E8C4B1D396BB8132E5097F5A2F012D97900CBC496A3745DB4226CEA4CB66465")
                        .unwrap()
                        .as_slice()
                        .into(),
                )),
                None,
            ),
            (
                String::from("01f1e126304308006938d2e8571842ff87302fff95a037b3fd838451b8b3c9396d0680d912487139cb7fc85aa279ea70e8cdacee4c6cae40fd"),
                Value::Multiasset(
                    1795660,
                    [(
                        "787f0c946b98153500edc0a753e65457250544da8486b17c85708135"
                            .parse()
                            .unwrap(),
                        [(
                            Bytes::from(
                                hex::decode("506572666563744c6567656e64617279446572705365616c")
                                    .unwrap(),
                            ),
                            1,
                        )].into(),
                    )].into(),
                ),
                None,
                None,
            ),
            (
                String::from("11a55f409501bf65805bb0dc76f6f9ae90b61e19ed870bc0025681360881728e7ed4cf324e1323135e7e6d931f01e30792d9cdf17129cb806d"),
                Value::Coin(25000000),
                Some(DatumOption::Hash(
                    hex::decode("3E8C4B1D396BB8132E5097F5A2F012D97900CBC496A3745DB4226CEA4CB66465")
                        .unwrap()
                        .as_slice()
                        .into(),
                )),
                None,
            ),
            (
                String::from("11a55f409501bf65805bb0dc76f6f9ae90b61e19ed870bc0025681360881728e7ed4cf324e1323135e7e6d931f01e30792d9cdf17129cb806d"),
                Value::Coin(25000000),
                Some(DatumOption::Hash(
                    hex::decode("3E8C4B1D396BB8132E5097F5A2F012D97900CBC496A3745DB4226CEA4CB66465")
                        .unwrap()
                        .as_slice()
                        .into(),
                )),
                None,
            ),
        ];
        let mut utxos: UTxOs = mk_utxo_for_babbage_tx(&mtx.transaction_body, tx_outs_info);
        let collateral_info: &[(
            String,
            Value,
            Option<DatumOption>,
            Option<CborWrap<ScriptRef>>,
        )] = &[(
            String::from("01f1e126304308006938d2e8571842ff87302fff95a037b3fd838451b8b3c9396d0680d912487139cb7fc85aa279ea70e8cdacee4c6cae40fd"),
            Value::Multiasset(
                5000000,
                [(
                    "b001076b34a87e7d48ec46703a6f50f93289582ad9bdbeff7f1e3295"
                        .parse()
                        .unwrap(),
                    [(
                        Bytes::from(hex::decode("4879706562656173747332343233").unwrap()),
                        1000,
                    )].into(),
                )].into(),
            ),
            None,
            None,
        )];
        add_collateral_babbage(&mtx.transaction_body, &mut utxos, collateral_info);
        let acnt = AccountState {
            treasury: 261_254_564_000_000,
            reserves: 0,
        };

        let env: Environment = Environment {
            prot_params: MultiEraProtocolParameters::Babbage(mk_mainnet_params_epoch_365()),
            prot_magic: 764824073,
            block_slot: 72317003,
            network_id: 1,
            acnt: Some(acnt),
        };
        let mut cert_state: CertState = CertState::default();
        match validate_txs(&[metx], &env, &utxos, &mut cert_state) {
            Ok(()) => assert!(false, "Collateral balance should contained only lovelace"),
            Err(err) => match err {
                PostAlonzo(PostAlonzoError::NonLovelaceCollateral) => (),
                _ => assert!(false, "Unexpected error ({:?})", err),
            },
        }
    }

    #[test]
    // Same as successful_mainnet_tx_with_plutus_v1_script, except that the number
    // of lovelace in the total collateral balance is insufficient.
    fn collateral_min_lovelace() {
        let cbor_bytes: Vec<u8> = cbor_to_bytes(include_str!("../../test_data/babbage4.tx"));
        let mtx: MintedTx = babbage_minted_tx_from_cbor(&cbor_bytes);
        let metx: MultiEraTx = MultiEraTx::from_babbage(&mtx);
        let tx_outs_info: &[(
            String,
            Value,
            Option<DatumOption>,
            Option<CborWrap<ScriptRef>>,
        )] = &[
            (
                String::from("11a55f409501bf65805bb0dc76f6f9ae90b61e19ed870bc0025681360881728e7ed4cf324e1323135e7e6d931f01e30792d9cdf17129cb806d"),
                Value::Coin(25000000),
                Some(DatumOption::Hash(
                    hex::decode("3E8C4B1D396BB8132E5097F5A2F012D97900CBC496A3745DB4226CEA4CB66465")
                        .unwrap()
                        .as_slice()
                        .into(),
                )),
                None,
            ),
            (
                String::from("01f1e126304308006938d2e8571842ff87302fff95a037b3fd838451b8b3c9396d0680d912487139cb7fc85aa279ea70e8cdacee4c6cae40fd"),
                Value::Multiasset(
                    1795660,
                    [(
                        "787f0c946b98153500edc0a753e65457250544da8486b17c85708135"
                            .parse()
                            .unwrap(),
                        [(
                            Bytes::from(
                                hex::decode("506572666563744c6567656e64617279446572705365616c")
                                    .unwrap(),
                            ),
                            1,
                        )].into(),
                    )].into(),
                ),
                None,
                None,
            ),
        ];
        let mut utxos: UTxOs = mk_utxo_for_babbage_tx(&mtx.transaction_body, tx_outs_info);
        let collateral_info: &[(
            String,
            Value,
            Option<DatumOption>,
            Option<CborWrap<ScriptRef>>,
        )] = &[(
            String::from("01f1e126304308006938d2e8571842ff87302fff95a037b3fd838451b8b3c9396d0680d912487139cb7fc85aa279ea70e8cdacee4c6cae40fd"),
            Value::Coin(5000000),
            None,
            None,
        )];
        add_collateral_babbage(&mtx.transaction_body, &mut utxos, collateral_info);
        let mut babbage_prot_params: BabbageProtParams = mk_mainnet_params_epoch_365();
        babbage_prot_params.collateral_percentage = 728; // This value was 150 during Babbage on
                                                         // mainnet.
        let acnt = AccountState {
            treasury: 261_254_564_000_000,
            reserves: 0,
        };

        let env: Environment = Environment {
            prot_params: MultiEraProtocolParameters::Babbage(babbage_prot_params),
            prot_magic: 764824073,
            block_slot: 72317003,
            network_id: 1,
            acnt: Some(acnt),
        };
        let mut cert_state: CertState = CertState::default();
        match validate_txs(&[metx], &env, &utxos, &mut cert_state) {
            Ok(()) => assert!(
                false,
                "Collateral balance should contained the minimum lovelace"
            ),
            Err(err) => match err {
                PostAlonzo(PostAlonzoError::CollateralMinLovelace) => (),
                _ => assert!(false, "Unexpected error ({:?})", err),
            },
        }
    }

    #[test]
    // Same as successful_mainnet_tx_with_plutus_v1_script, except that the
    // annotated collateral is wrong.
    fn collateral_annotation() {
        let cbor_bytes: Vec<u8> = cbor_to_bytes(include_str!("../../test_data/babbage4.tx"));
        let mut mtx: MintedTx = babbage_minted_tx_from_cbor(&cbor_bytes);
        let tx_outs_info: &[(
            String,
            Value,
            Option<DatumOption>,
            Option<CborWrap<ScriptRef>>,
        )] = &[
            (
                String::from("11a55f409501bf65805bb0dc76f6f9ae90b61e19ed870bc0025681360881728e7ed4cf324e1323135e7e6d931f01e30792d9cdf17129cb806d"),
                Value::Coin(25000000),
                Some(DatumOption::Hash(
                    hex::decode("3E8C4B1D396BB8132E5097F5A2F012D97900CBC496A3745DB4226CEA4CB66465")
                        .unwrap()
                        .as_slice()
                        .into(),
                )),
                None,
            ),
            (
                String::from("01f1e126304308006938d2e8571842ff87302fff95a037b3fd838451b8b3c9396d0680d912487139cb7fc85aa279ea70e8cdacee4c6cae40fd"),
                Value::Multiasset(
                    1795660,
                    [(
                        "787f0c946b98153500edc0a753e65457250544da8486b17c85708135"
                            .parse()
                            .unwrap(),
                        [(
                            Bytes::from(
                                hex::decode("506572666563744c6567656e64617279446572705365616c")
                                    .unwrap(),
                            ),
                            1,
                        )].into(),
                    )].into(),
                ),
                None,
                None,
            ),
        ];
        let mut utxos: UTxOs = mk_utxo_for_babbage_tx(&mtx.transaction_body, tx_outs_info);
        let collateral_info: &[(
            String,
            Value,
            Option<DatumOption>,
            Option<CborWrap<ScriptRef>>,
        )] = &[(
            String::from("01f1e126304308006938d2e8571842ff87302fff95a037b3fd838451b8b3c9396d0680d912487139cb7fc85aa279ea70e8cdacee4c6cae40fd"),
            Value::Coin(5000000),
            None,
            None,
        )];
        add_collateral_babbage(&mtx.transaction_body, &mut utxos, collateral_info);
        let mut tx_body: MintedTransactionBody = (*mtx.transaction_body).clone();
        tx_body.total_collateral = Some(5000001); // This is 1 more than the actual paid collateral
        let mut tx_buf: Vec<u8> = Vec::new();
        let _ = encode(tx_body, &mut tx_buf);
        mtx.transaction_body =
            Decode::decode(&mut Decoder::new(tx_buf.as_slice()), &mut ()).unwrap();
        let metx: MultiEraTx = MultiEraTx::from_babbage(&mtx);
        let acnt = AccountState {
            treasury: 261_254_564_000_000,
            reserves: 0,
        };

        let env: Environment = Environment {
            prot_params: MultiEraProtocolParameters::Babbage(mk_mainnet_params_epoch_365()),
            prot_magic: 764824073,
            block_slot: 72317003,
            network_id: 1,
            acnt: Some(acnt),
        };
        let mut cert_state: CertState = CertState::default();
        match validate_txs(&[metx], &env, &utxos, &mut cert_state) {
            Ok(()) => assert!(false, "Collateral annotation"),
            Err(err) => match err {
                PostAlonzo(PostAlonzoError::CollateralAnnotation) => (),
                _ => assert!(false, "Unexpected error ({:?})", err),
            },
        }
    }

    #[test]
    // Same as successful_mainnet_tx, except that the fee is reduced by exactly 1,
    // and so the "preservation of value" property doesn't hold.
    fn preservation_of_value() {
        let cbor_bytes: Vec<u8> = cbor_to_bytes(include_str!("../../test_data/babbage3.tx"));
        let mut mtx: MintedTx = babbage_minted_tx_from_cbor(&cbor_bytes);
        let tx_outs_info: &[(
            String,
            Value,
            Option<DatumOption>,
            Option<CborWrap<ScriptRef>>,
        )] = &[(
            String::from("011be1f490912af2fc39f8e3637a2bade2ecbebefe63e8bfef10989cd6f593309a155b0ebb45ff830747e61f98e5b77feaf7529ce9df351382"),
            Value::Coin(103324335),
            None,
            None,
        )];
        let utxos: UTxOs = mk_utxo_for_babbage_tx(&mtx.transaction_body, tx_outs_info);
        let mut tx_body: MintedTransactionBody = (*mtx.transaction_body).clone();
        tx_body.fee -= 1;
        let mut tx_buf: Vec<u8> = Vec::new();
        let _ = encode(tx_body, &mut tx_buf);
        mtx.transaction_body =
            Decode::decode(&mut Decoder::new(tx_buf.as_slice()), &mut ()).unwrap();
        let metx: MultiEraTx = MultiEraTx::from_babbage(&mtx);
        let acnt = AccountState {
            treasury: 261_254_564_000_000,
            reserves: 0,
        };

        let env: Environment = Environment {
            prot_params: MultiEraProtocolParameters::Babbage(mk_mainnet_params_epoch_365()),
            prot_magic: 764824073,
            block_slot: 72316896,
            network_id: 1,
            acnt: Some(acnt),
        };
        let mut cert_state: CertState = CertState::default();
        match validate_txs(&[metx], &env, &utxos, &mut cert_state) {
            Ok(()) => assert!(false, "Preservation of value does not hold"),
            Err(err) => match err {
                PostAlonzo(PostAlonzoError::PreservationOfValue) => (),
                _ => assert!(false, "Unexpected error ({:?})", err),
            },
        }
    }

    #[test]
    // Same as successful_mainnet_tx, except that the minimum lovelace in an output
    // is unreached.
    fn min_lovelace_unreached() {
        let cbor_bytes: Vec<u8> = cbor_to_bytes(include_str!("../../test_data/babbage3.tx"));
        let mtx: MintedTx = babbage_minted_tx_from_cbor(&cbor_bytes);
        let metx: MultiEraTx = MultiEraTx::from_babbage(&mtx);
        let tx_outs_info: &[(
            String,
            Value,
            Option<DatumOption>,
            Option<CborWrap<ScriptRef>>,
        )] = &[(
            String::from("011be1f490912af2fc39f8e3637a2bade2ecbebefe63e8bfef10989cd6f593309a155b0ebb45ff830747e61f98e5b77feaf7529ce9df351382"),
            Value::Coin(103324335),
            None,
            None,
        )];
        let utxos: UTxOs = mk_utxo_for_babbage_tx(&mtx.transaction_body, tx_outs_info);
        let mut babbage_prot_params: BabbageProtParams = mk_mainnet_params_epoch_365();
        babbage_prot_params.ada_per_utxo_byte = 10000000; // This was 4310 during Alonzo on mainnet.
        let acnt = AccountState {
            treasury: 261_254_564_000_000,
            reserves: 0,
        };

        let env: Environment = Environment {
            prot_params: MultiEraProtocolParameters::Babbage(babbage_prot_params),
            prot_magic: 764824073,
            block_slot: 72316896,
            network_id: 1,
            acnt: Some(acnt),
        };
        let mut cert_state: CertState = CertState::default();
        match validate_txs(&[metx], &env, &utxos, &mut cert_state) {
            Ok(()) => assert!(false, "Output minimum lovelace is unreached"),
            Err(err) => match err {
                PostAlonzo(PostAlonzoError::MinLovelaceUnreached) => (),
                _ => assert!(false, "Unexpected error ({:?})", err),
            },
        }
    }

    #[test]
    // Same as successful_mainnet_tx, except that the value size exceeds the
    // environment parameter.
    fn max_val_exceeded() {
        let cbor_bytes: Vec<u8> = cbor_to_bytes(include_str!("../../test_data/babbage3.tx"));
        let mtx: MintedTx = babbage_minted_tx_from_cbor(&cbor_bytes);
        let metx: MultiEraTx = MultiEraTx::from_babbage(&mtx);
        let tx_outs_info: &[(
            String,
            Value,
            Option<DatumOption>,
            Option<CborWrap<ScriptRef>>,
        )] = &[(
            String::from("011be1f490912af2fc39f8e3637a2bade2ecbebefe63e8bfef10989cd6f593309a155b0ebb45ff830747e61f98e5b77feaf7529ce9df351382"),
            Value::Coin(103324335),
            None,
            None,
        )];
        let utxos: UTxOs = mk_utxo_for_babbage_tx(&mtx.transaction_body, tx_outs_info);
        let mut babbage_prot_params: BabbageProtParams = mk_mainnet_params_epoch_365();
        babbage_prot_params.max_value_size = 0; // This value was 5000 during Babbage on mainnet.
        let acnt = AccountState {
            treasury: 261_254_564_000_000,
            reserves: 0,
        };

        let env: Environment = Environment {
            prot_params: MultiEraProtocolParameters::Babbage(babbage_prot_params),
            prot_magic: 764824073,
            block_slot: 72316896,
            network_id: 1,
            acnt: Some(acnt),
        };
        let mut cert_state: CertState = CertState::default();
        match validate_txs(&[metx], &env, &utxos, &mut cert_state) {
            Ok(()) => assert!(false, "Max value size exceeded"),
            Err(err) => match err {
                PostAlonzo(PostAlonzoError::MaxValSizeExceeded) => (),
                _ => assert!(false, "Unexpected error ({:?})", err),
            },
        }
    }

    #[test]
    // Same as successful_mainnet_tx, except that the first output's transaction
    // network ID is altered.
    fn output_network_id() {
        let cbor_bytes: Vec<u8> = cbor_to_bytes(include_str!("../../test_data/babbage3.tx"));
        let mut mtx: MintedTx = babbage_minted_tx_from_cbor(&cbor_bytes);
        let tx_outs_info: &[(
            String,
            Value,
            Option<DatumOption>,
            Option<CborWrap<ScriptRef>>,
        )] = &[(
            String::from("011be1f490912af2fc39f8e3637a2bade2ecbebefe63e8bfef10989cd6f593309a155b0ebb45ff830747e61f98e5b77feaf7529ce9df351382"),
            Value::Coin(103324335),
            None,
            None,
        )];
        let utxos: UTxOs = mk_utxo_for_babbage_tx(&mtx.transaction_body, tx_outs_info);
        let mut tx_body: MintedTransactionBody = (*mtx.transaction_body).clone();
        let (first_output, rest): (&KeepRaw<'_, TransactionOutput>, &[KeepRaw<'_, TransactionOutput>]) =
            tx_body.outputs.split_first().unwrap();
        let (address_bytes, val): (Bytes, Value) = match first_output.deref() {
            MintedTransactionOutput::Legacy(output) => {
                (output.address.clone(), output.amount.clone())
            }
            MintedTransactionOutput::PostAlonzo(output) => {
                (output.address.clone(), output.value.clone())
            }
        };
        let address: ShelleyAddress = match Address::from_bytes(&address_bytes) {
            Ok(Address::Shelley(sa)) => sa,
            _ => panic!("Decoded output address and found the wrong era"),
        };
        let altered_address: ShelleyAddress = ShelleyAddress::new(
            Network::Testnet,
            address.payment().clone(),
            address.delegation().clone(),
        );
        let altered_output =
            pallas_primitives::babbage::MintedPostAlonzoTransactionOutput {
                address: Bytes::from(altered_address.to_vec()),
                value: val,
                datum_option: None,
                script_ref: None,
            };
        // Need to decode the `KeepRaw` values instead of using `into()`...
        let altered_output = &to_vec(altered_output).unwrap();
        let altered_output = decode::<
                pallas_codec::utils::KeepRaw<'_, pallas_primitives::babbage::MintedPostAlonzoTransactionOutput
                                             >>(
            altered_output
        ).unwrap();
        let altered_output = pallas_primitives::babbage::MintedTransactionOutput::PostAlonzo(altered_output);
        let altered_output = &to_vec(altered_output).unwrap();
        let altered_output = decode::<
                pallas_codec::utils::KeepRaw<'_, pallas_primitives::babbage::MintedTransactionOutput
                                             >>(
            altered_output
        ).unwrap();
        let mut new_outputs = Vec::from(rest);
        new_outputs.insert(0, altered_output);
        tx_body.outputs = new_outputs;
        let mut tx_buf: Vec<u8> = Vec::new();
        let _ = encode(tx_body, &mut tx_buf);
        // ... since we have to decode correctly here.
        mtx.transaction_body =
            Decode::decode(&mut Decoder::new(tx_buf.as_slice()), &mut ()).unwrap();
        let metx: MultiEraTx = MultiEraTx::from_babbage(&mtx);
        let acnt = AccountState {
            treasury: 261_254_564_000_000,
            reserves: 0,
        };

        let env: Environment = Environment {
            prot_params: MultiEraProtocolParameters::Babbage(mk_mainnet_params_epoch_365()),
            prot_magic: 764824073,
            block_slot: 72316896,
            network_id: 1,
            acnt: Some(acnt),
        };
        let mut cert_state: CertState = CertState::default();
        match validate_txs(&[metx], &env, &utxos, &mut cert_state) {
            Ok(()) => assert!(
                false,
                "Output network ID should match environment network ID"
            ),
            Err(err) => match err {
                PostAlonzo(PostAlonzoError::OutputWrongNetworkID) => (),
                _ => assert!(false, "Unexpected error ({:?})", err),
            },
        }
    }

    #[test]
    // Same as successful_mainnet_tx, except that the transaction's network ID is
    // altered.
    fn tx_network_id() {
        let cbor_bytes: Vec<u8> = cbor_to_bytes(include_str!("../../test_data/babbage3.tx"));
        let mut mtx: MintedTx = babbage_minted_tx_from_cbor(&cbor_bytes);
        let tx_outs_info: &[(
            String,
            Value,
            Option<DatumOption>,
            Option<CborWrap<ScriptRef>>,
        )] = &[(
            String::from("011be1f490912af2fc39f8e3637a2bade2ecbebefe63e8bfef10989cd6f593309a155b0ebb45ff830747e61f98e5b77feaf7529ce9df351382"),
            Value::Coin(103324335),
            None,
            None,
        )];
        let utxos: UTxOs = mk_utxo_for_babbage_tx(&mtx.transaction_body, tx_outs_info);
        let mut tx_body: MintedTransactionBody = (*mtx.transaction_body).clone();
        tx_body.network_id = Some(NetworkId::Testnet);
        let mut tx_buf: Vec<u8> = Vec::new();
        let _ = encode(tx_body, &mut tx_buf);
        mtx.transaction_body =
            Decode::decode(&mut Decoder::new(tx_buf.as_slice()), &mut ()).unwrap();
        let metx: MultiEraTx = MultiEraTx::from_babbage(&mtx);
        let acnt = AccountState {
            treasury: 261_254_564_000_000,
            reserves: 0,
        };

        let env: Environment = Environment {
            prot_params: MultiEraProtocolParameters::Babbage(mk_mainnet_params_epoch_365()),
            prot_magic: 764824073,
            block_slot: 72316896,
            network_id: 1,
            acnt: Some(acnt),
        };
        let mut cert_state: CertState = CertState::default();
        match validate_txs(&[metx], &env, &utxos, &mut cert_state) {
            Ok(()) => assert!(
                false,
                "Transaction network ID should match environment network ID"
            ),
            Err(err) => match err {
                PostAlonzo(PostAlonzoError::TxWrongNetworkID) => (),
                _ => assert!(false, "Unexpected error ({:?})", err),
            },
        }
    }

    #[test]
    // Same as successful_mainnet_tx_with_plutus_v1_script, except that the
    // Environment execution values are below the ones associated with the
    // transaction.
    fn tx_ex_units_exceeded() {
        let cbor_bytes: Vec<u8> = cbor_to_bytes(include_str!("../../test_data/babbage4.tx"));
        let mtx: MintedTx = babbage_minted_tx_from_cbor(&cbor_bytes);
        let metx: MultiEraTx = MultiEraTx::from_babbage(&mtx);
        let tx_outs_info: &[(
            String,
            Value,
            Option<DatumOption>,
            Option<CborWrap<ScriptRef>>,
        )] = &[
            (
                String::from("11a55f409501bf65805bb0dc76f6f9ae90b61e19ed870bc0025681360881728e7ed4cf324e1323135e7e6d931f01e30792d9cdf17129cb806d"),
                Value::Coin(25000000),
                Some(DatumOption::Hash(
                    hex::decode("3E8C4B1D396BB8132E5097F5A2F012D97900CBC496A3745DB4226CEA4CB66465")
                        .unwrap()
                        .as_slice()
                        .into(),
                )),
                None,
            ),
            (
                String::from("01f1e126304308006938d2e8571842ff87302fff95a037b3fd838451b8b3c9396d0680d912487139cb7fc85aa279ea70e8cdacee4c6cae40fd"),
                Value::Multiasset(
                    1795660,
                    [(
                        "787f0c946b98153500edc0a753e65457250544da8486b17c85708135"
                            .parse()
                            .unwrap(),
                        [(
                            Bytes::from(
                                hex::decode("506572666563744c6567656e64617279446572705365616c")
                                    .unwrap(),
                            ),
                            1,
                        )].into(),
                    )].into(),
                ),
                None,
                None,
            ),
        ];
        let mut utxos: UTxOs = mk_utxo_for_babbage_tx(&mtx.transaction_body, tx_outs_info);
        let collateral_info: &[(
            String,
            Value,
            Option<DatumOption>,
            Option<CborWrap<ScriptRef>>,
        )] = &[(
            String::from("01f1e126304308006938d2e8571842ff87302fff95a037b3fd838451b8b3c9396d0680d912487139cb7fc85aa279ea70e8cdacee4c6cae40fd"),
            Value::Coin(5000000),
            None,
            None,
        )];
        add_collateral_babbage(&mtx.transaction_body, &mut utxos, collateral_info);
        let mut babbage_prot_params: BabbageProtParams = mk_mainnet_params_epoch_365();
        babbage_prot_params.max_tx_ex_units.mem = 3678343; // 1 lower than that of the transaction
        babbage_prot_params.max_tx_ex_units.steps = 1304942838; // 1 lower than that of the transaction
        let acnt = AccountState {
            treasury: 261_254_564_000_000,
            reserves: 0,
        };

        let env: Environment = Environment {
            prot_params: MultiEraProtocolParameters::Babbage(babbage_prot_params),
            prot_magic: 764824073,
            block_slot: 72317003,
            network_id: 1,
            acnt: Some(acnt),
        };
        let mut cert_state: CertState = CertState::default();
        match validate_txs(&[metx], &env, &utxos, &mut cert_state) {
            Ok(()) => assert!(false, "Transaction ex units should be below maximum"),
            Err(err) => match err {
                PostAlonzo(PostAlonzoError::TxExUnitsExceeded) => (),
                _ => assert!(false, "Unexpected error ({:?})", err),
            },
        }
    }

    #[test]
    // Same as successful_mainnet_tx, except that the Environment with which
    // validation is called demands the transaction to be smaller than it
    // actually is.
    fn max_tx_size_exceeded() {
        let cbor_bytes: Vec<u8> = cbor_to_bytes(include_str!("../../test_data/babbage3.tx"));
        let mtx: MintedTx = babbage_minted_tx_from_cbor(&cbor_bytes);
        let metx: MultiEraTx = MultiEraTx::from_babbage(&mtx);
        let tx_outs_info: &[(
            String,
            Value,
            Option<DatumOption>,
            Option<CborWrap<ScriptRef>>,
        )] = &[(
            String::from("011be1f490912af2fc39f8e3637a2bade2ecbebefe63e8bfef10989cd6f593309a155b0ebb45ff830747e61f98e5b77feaf7529ce9df351382"),
            Value::Coin(103324335),
            None,
            None,
        )];
        let utxos: UTxOs = mk_utxo_for_babbage_tx(&mtx.transaction_body, tx_outs_info);
        let mut babbage_prot_params: BabbageProtParams = mk_mainnet_params_epoch_365();
        babbage_prot_params.max_transaction_size = 154; // 1 less than the size of the transaction.
        let acnt = AccountState {
            treasury: 261_254_564_000_000,
            reserves: 0,
        };

        let env: Environment = Environment {
            prot_params: MultiEraProtocolParameters::Babbage(babbage_prot_params),
            prot_magic: 764824073,
            block_slot: 72316896,
            network_id: 1,
            acnt: Some(acnt),
        };
        let mut cert_state: CertState = CertState::default();
        match validate_txs(&[metx], &env, &utxos, &mut cert_state) {
            Ok(()) => assert!(
                false,
                "Transaction size should not exceed the maximum allowed"
            ),
            Err(err) => match err {
                PostAlonzo(PostAlonzoError::MaxTxSizeExceeded) => (),
                _ => assert!(false, "Unexpected error ({:?})", err),
            },
        }
    }

    #[test]
    // Same as successful_mainnet_tx_with_minting, except that minting is not
    // supported by the corresponding native script.
    fn minting_lacks_policy() {
        let cbor_bytes: Vec<u8> = cbor_to_bytes(include_str!("../../test_data/babbage5.tx"));
        let mut mtx: MintedTx = babbage_minted_tx_from_cbor(&cbor_bytes);
        let tx_outs_info: &[(
            String,
            Value,
            Option<DatumOption>,
            Option<CborWrap<ScriptRef>>,
        )] = &[
            (
                String::from("719b85d5e8611945505f078aeededcbed1d6ca11053f61e3f9d999fe44"),
                Value::Multiasset(
                    2034438,
                    [
                        (
                            "D195CA7DB29F0F13A00CAC7FCA70426FF60BAD4E1E87D3757FAE8484"
                                .parse()
                                .unwrap(),
                            [(
                                Bytes::from(
                                    hex::decode("323738333331333737")
                                        .unwrap(),
                                ),
                                1,
                            )].into(),
                        ),
                        (
                            "E4214B7CCE62AC6FBBA385D164DF48E157EAE5863521B4B67CA71D86"
                                .parse()
                                .unwrap(),
                            [(
                                Bytes::from(
                                    hex::decode("39B9B709AC8605FC82116A2EFC308181BA297C11950F0F350001E28F0E50868B")
                                        .unwrap(),
                                ),
                                42555569,
                            )].into(),
                        ),
                    ].into(),
                ),
                Some(DatumOption::Hash(
                    hex::decode("BB6F798DF7709327DB5BEB6C7A20BA5F170DE1841DDC38F98E192CD36E857B22")
                        .unwrap()
                        .as_slice()
                        .into(),
                )),
                None,
            ),
            (
                String::from("0121316dbc84420a5ee7461438483564c41fae876029319b3ee641fe4422339411d2df4c9c7c50b3d8f88db98d475e9d1bccd4244b412fbe5e"),
                Value::Multiasset(
                    197714998,
                    [(
                        "29D222CE763455E3D7A09A665CE554F00AC89D2E99A1A83D267170C6"
                            .parse()
                            .unwrap(),
                        [(
                            Bytes::from(
                                hex::decode("4D494E")
                                    .unwrap(),
                            ),
                            4913396066,
                        )].into(),
                    )].into(),
                ),
                None,
                None,
            ),
        ];
        let mut utxos: UTxOs = mk_utxo_for_babbage_tx(&mtx.transaction_body, tx_outs_info);
        let collateral_info: &[(
            String,
            Value,
            Option<DatumOption>,
            Option<CborWrap<ScriptRef>>,
        )] = &[(
            String::from("0121316dbc84420a5ee7461438483564c41fae876029319b3ee641fe4422339411d2df4c9c7c50b3d8f88db98d475e9d1bccd4244b412fbe5e"),
            Value::Coin(5000000),
            None,
            None,
        )];
        add_collateral_babbage(&mtx.transaction_body, &mut utxos, collateral_info);
        let mut tx_wits: MintedWitnessSet = mtx.transaction_witness_set.unwrap().clone();
        tx_wits.native_script = Some(Vec::new());
        let mut tx_buf: Vec<u8> = Vec::new();
        let _ = encode(tx_wits, &mut tx_buf);
        mtx.transaction_witness_set =
            Decode::decode(&mut Decoder::new(tx_buf.as_slice()), &mut ()).unwrap();
        let metx: MultiEraTx = MultiEraTx::from_babbage(&mtx);
        let acnt = AccountState {
            treasury: 261_254_564_000_000,
            reserves: 0,
        };

        let env: Environment = Environment {
            prot_params: MultiEraProtocolParameters::Babbage(mk_mainnet_params_epoch_365()),
            prot_magic: 764824073,
            block_slot: 72316896,
            network_id: 1,
            acnt: Some(acnt),
        };
        let mut cert_state: CertState = CertState::default();
        match validate_txs(&[metx], &env, &utxos, &mut cert_state) {
            Ok(()) => assert!(
                false,
                "Minting policy is not supported by the corresponding native script"
            ),
            Err(err) => match err {
                PostAlonzo(PostAlonzoError::MintingLacksPolicy) => (),
                _ => assert!(false, "Unexpected error ({:?})", err),
            },
        }
    }

    #[test]
    // Same as successful_mainnet_tx_with_metadata, except that the AuxiliaryData is
    // removed.
    fn auxiliary_data_removed() {
        let cbor_bytes: Vec<u8> = cbor_to_bytes(include_str!("../../test_data/babbage6.tx"));
        let mut mtx: MintedTx = babbage_minted_tx_from_cbor(&cbor_bytes);
        mtx.auxiliary_data = None.into();
        let metx: MultiEraTx = MultiEraTx::from_babbage(&mtx);
        let tx_outs_info: &[(
            String,
            Value,
            Option<DatumOption>,
            Option<CborWrap<ScriptRef>>,
        )] = &[
            (
                String::from("11A55F409501BF65805BB0DC76F6F9AE90B61E19ED870BC0025681360881728E7ED4CF324E1323135E7E6D931F01E30792D9CDF17129CB806D"),
                Value::Multiasset(
                    1689618,
                    [(
                        "dc8f23301b0e3d71af9ac5d1559a060271aa6cf56ac98bdaeea19e18"
                            .parse()
                            .unwrap(),
                        [(
                            Bytes::from(hex::decode("303734").unwrap()),
                            1,
                        )].into(),
                    )].into(),
                ),
                Some(DatumOption::Hash(
                    hex::decode("d5b534d58e737861bac5135b5242297b3465c146cc0ddae0bd52547c52305ee7")
                        .unwrap()
                        .as_slice()
                        .into(),
                )),
                None,
            ),
            (
                String::from("01EDA33318624ADE03D53B7E954713D9E69440891F0D02E823267B610D6018DC6C7989A46EC26822425A3D2BAC60EEC2682A022740361ED957"),
                Value::Coin(5000000),
                None,
                None,
            ),
        ];
        let mut utxos: UTxOs = mk_utxo_for_babbage_tx(&mtx.transaction_body, tx_outs_info);
        let collateral_info: &[(
            String,
            Value,
            Option<DatumOption>,
            Option<CborWrap<ScriptRef>>,
        )] = &[(
            String::from("01eda33318624ade03d53b7e954713d9e69440891f0d02e823267b610d6018dc6c7989a46ec26822425a3d2bac60eec2682a022740361ed957"),
            Value::Coin(5000000),
            None,
            None,
        )];
        add_collateral_babbage(&mtx.transaction_body, &mut utxos, collateral_info);
        let acnt = AccountState {
            treasury: 261_254_564_000_000,
            reserves: 0,
        };

        let env: Environment = Environment {
            prot_params: MultiEraProtocolParameters::Babbage(mk_mainnet_params_epoch_365()),
            prot_magic: 764824073,
            block_slot: 72316896,
            network_id: 1,
            acnt: Some(acnt),
        };
        let mut cert_state: CertState = CertState::default();
        match validate_txs(&[metx], &env, &utxos, &mut cert_state) {
            Ok(()) => assert!(false, "Transaction auxiliary data removed"),
            Err(err) => match err {
                PostAlonzo(PostAlonzoError::MetadataHash) => (),
                _ => assert!(false, "Unexpected error ({:?})", err),
            },
        }
    }

    #[test]
    // Same as successful_mainnet_tx_with_plutus_v1_script, except that the script
    // hash in the script UTxO input cannot be matched to a script in the witness
    // set.
    fn script_input_lacks_script() {
        let cbor_bytes: Vec<u8> = cbor_to_bytes(include_str!("../../test_data/babbage4.tx"));
        let mut mtx: MintedTx = babbage_minted_tx_from_cbor(&cbor_bytes);
        let tx_outs_info: &[(
            String,
            Value,
            Option<DatumOption>,
            Option<CborWrap<ScriptRef>>,
        )] = &[
            (
                String::from("11a55f409501bf65805bb0dc76f6f9ae90b61e19ed870bc0025681360881728e7ed4cf324e1323135e7e6d931f01e30792d9cdf17129cb806d"),
                Value::Coin(25000000),
                Some(DatumOption::Hash(
                    hex::decode("3e8c4b1d396bb8132e5097f5a2f012d97900cbc496a3745db4226cea4cb66465")
                        .unwrap()
                        .as_slice()
                        .into(),
                )),
                None,
            ),
            (
                String::from("01f1e126304308006938d2e8571842ff87302fff95a037b3fd838451b8b3c9396d0680d912487139cb7fc85aa279ea70e8cdacee4c6cae40fd"),
                Value::Multiasset(
                    1795660,
                    [(
                        "787f0c946b98153500edc0a753e65457250544da8486b17c85708135"
                            .parse()
                            .unwrap(),
                        [(
                            Bytes::from(
                                hex::decode("506572666563744c6567656e64617279446572705365616c")
                                    .unwrap(),
                            ),
                            1,
                        )].into(),
                    )].into(),
                ),
                None,
                None,
            ),
        ];
        let mut utxos: UTxOs = mk_utxo_for_babbage_tx(&mtx.transaction_body, tx_outs_info);
        let collateral_info: &[(
            String,
            Value,
            Option<DatumOption>,
            Option<CborWrap<ScriptRef>>,
        )] = &[(
            String::from("01f1e126304308006938d2e8571842ff87302fff95a037b3fd838451b8b3c9396d0680d912487139cb7fc85aa279ea70e8cdacee4c6cae40fd"),
            Value::Coin(5000000),
            None,
            None,
        )];
        add_collateral_babbage(&mtx.transaction_body, &mut utxos, collateral_info);
        let mut tx_wits: MintedWitnessSet = mtx.transaction_witness_set.unwrap().clone();
        tx_wits.plutus_v1_script = Some(Vec::new());
        let mut tx_buf: Vec<u8> = Vec::new();
        let _ = encode(tx_wits, &mut tx_buf);
        mtx.transaction_witness_set =
            Decode::decode(&mut Decoder::new(tx_buf.as_slice()), &mut ()).unwrap();
        let metx: MultiEraTx = MultiEraTx::from_babbage(&mtx);
        let acnt = AccountState {
            treasury: 261_254_564_000_000,
            reserves: 0,
        };

        let env: Environment = Environment {
            prot_params: MultiEraProtocolParameters::Babbage(mk_mainnet_params_epoch_365()),
            prot_magic: 764824073,
            block_slot: 72317003,
            network_id: 1,
            acnt: Some(acnt),
        };
        let mut cert_state: CertState = CertState::default();
        match validate_txs(&[metx], &env, &utxos, &mut cert_state) {
            Ok(()) => assert!(
                false,
                "Script hash in input is not matched to a script in the witness set"
            ),
            Err(err) => match err {
                PostAlonzo(PostAlonzoError::ScriptWitnessMissing) => (),
                _ => assert!(false, "Unexpected error ({:?})", err),
            },
        }
    }

    #[test]
    // Same as successful_mainnet_tx_with_plutus_v1_script, except that the datum of
    // the input script UTxO is removed from the MintedWitnessSet.
    fn missing_input_datum() {
        let cbor_bytes: Vec<u8> = cbor_to_bytes(include_str!("../../test_data/babbage4.tx"));
        let mut mtx: MintedTx = babbage_minted_tx_from_cbor(&cbor_bytes);
        let tx_outs_info: &[(
            String,
            Value,
            Option<DatumOption>,
            Option<CborWrap<ScriptRef>>,
        )] = &[
            (
                String::from("11a55f409501bf65805bb0dc76f6f9ae90b61e19ed870bc0025681360881728e7ed4cf324e1323135e7e6d931f01e30792d9cdf17129cb806d"),
                Value::Coin(25000000),
                Some(DatumOption::Hash(
                    hex::decode("3e8c4b1d396bb8132e5097f5a2f012d97900cbc496a3745db4226cea4cb66465")
                        .unwrap()
                        .as_slice()
                        .into(),
                )),
                None,
            ),
            (
                String::from("01f1e126304308006938d2e8571842ff87302fff95a037b3fd838451b8b3c9396d0680d912487139cb7fc85aa279ea70e8cdacee4c6cae40fd"),
                Value::Multiasset(
                    1795660,
                    [(
                        "787f0c946b98153500edc0a753e65457250544da8486b17c85708135"
                            .parse()
                            .unwrap(),
                        [(
                            Bytes::from(
                                hex::decode("506572666563744c6567656e64617279446572705365616c")
                                    .unwrap(),
                            ),
                            1,
                        )].into(),
                    )].into(),
                ),
                None,
                None,
            ),
        ];
        let mut utxos: UTxOs = mk_utxo_for_babbage_tx(&mtx.transaction_body, tx_outs_info);
        let collateral_info: &[(
            String,
            Value,
            Option<DatumOption>,
            Option<CborWrap<ScriptRef>>,
        )] = &[(
            String::from("01f1e126304308006938d2e8571842ff87302fff95a037b3fd838451b8b3c9396d0680d912487139cb7fc85aa279ea70e8cdacee4c6cae40fd"),
            Value::Coin(5000000),
            None,
            None,
        )];
        add_collateral_babbage(&mtx.transaction_body, &mut utxos, collateral_info);
        let mut tx_wits: MintedWitnessSet = mtx.transaction_witness_set.unwrap().clone();
        tx_wits.plutus_data = Some(Vec::new());
        let mut tx_buf: Vec<u8> = Vec::new();
        let _ = encode(tx_wits, &mut tx_buf);
        mtx.transaction_witness_set =
            Decode::decode(&mut Decoder::new(tx_buf.as_slice()), &mut ()).unwrap();
        let metx: MultiEraTx = MultiEraTx::from_babbage(&mtx);
        let acnt = AccountState {
            treasury: 261_254_564_000_000,
            reserves: 0,
        };

        let env: Environment = Environment {
            prot_params: MultiEraProtocolParameters::Babbage(mk_mainnet_params_epoch_365()),
            prot_magic: 764824073,
            block_slot: 72317003,
            network_id: 1,
            acnt: Some(acnt),
        };
        let mut cert_state: CertState = CertState::default();
        match validate_txs(&[metx], &env, &utxos, &mut cert_state) {
            Ok(()) => assert!(
                false,
                "Datum matching the script input datum hash is missing"
            ),
            Err(err) => match err {
                PostAlonzo(PostAlonzoError::DatumMissing) => (),
                _ => assert!(false, "Unexpected error ({:?})", err),
            },
        }
    }

    #[test]
    // Same as successful_mainnet_tx_with_plutus_v1_script, except that the list of
    // PlutusData is extended with an unnecessary new element.
    fn extra_input_datum() {
        let cbor_bytes: Vec<u8> = cbor_to_bytes(include_str!("../../test_data/babbage4.tx"));
        let mut mtx: MintedTx = babbage_minted_tx_from_cbor(&cbor_bytes);
        let tx_outs_info: &[(
            String,
            Value,
            Option<DatumOption>,
            Option<CborWrap<ScriptRef>>,
        )] = &[
            (
                String::from("11a55f409501bf65805bb0dc76f6f9ae90b61e19ed870bc0025681360881728e7ed4cf324e1323135e7e6d931f01e30792d9cdf17129cb806d"),
                Value::Coin(25000000),
                Some(DatumOption::Hash(
                    hex::decode("3e8c4b1d396bb8132e5097f5a2f012d97900cbc496a3745db4226cea4cb66465")
                        .unwrap()
                        .as_slice()
                        .into(),
                )),
                None,
            ),
            (
                String::from("01f1e126304308006938d2e8571842ff87302fff95a037b3fd838451b8b3c9396d0680d912487139cb7fc85aa279ea70e8cdacee4c6cae40fd"),
                Value::Multiasset(
                    1795660,
                    [(
                        "787f0c946b98153500edc0a753e65457250544da8486b17c85708135"
                            .parse()
                            .unwrap(),
                        [(
                            Bytes::from(
                                hex::decode("506572666563744c6567656e64617279446572705365616c")
                                    .unwrap(),
                            ),
                            1,
                        )].into(),
                    )].into(),
                ),
                None,
                None,
            ),
        ];
        let mut utxos: UTxOs = mk_utxo_for_babbage_tx(&mtx.transaction_body, tx_outs_info);
        let collateral_info: &[(
            String,
            Value,
            Option<DatumOption>,
            Option<CborWrap<ScriptRef>>,
        )] = &[(
            String::from("01f1e126304308006938d2e8571842ff87302fff95a037b3fd838451b8b3c9396d0680d912487139cb7fc85aa279ea70e8cdacee4c6cae40fd"),
            Value::Coin(5000000),
            None,
            None,
        )];
        add_collateral_babbage(&mtx.transaction_body, &mut utxos, collateral_info);
        let mut tx_wits: MintedWitnessSet = mtx.transaction_witness_set.unwrap().clone();
        let old_datum: KeepRaw<PlutusData> = tx_wits.plutus_data.unwrap().pop().unwrap();
        let new_datum: PlutusData = PlutusData::Array(MaybeIndefArray::Def(Vec::new()));
        let mut new_datum_buf: Vec<u8> = Vec::new();
        let _ = encode(new_datum, &mut new_datum_buf);
        let keep_raw_new_datum: KeepRaw<PlutusData> =
            Decode::decode(&mut Decoder::new(new_datum_buf.as_slice()), &mut ()).unwrap();
        tx_wits.plutus_data = Some(vec![old_datum, keep_raw_new_datum]);
        let mut tx_buf: Vec<u8> = Vec::new();
        let _ = encode(tx_wits, &mut tx_buf);
        mtx.transaction_witness_set =
            Decode::decode(&mut Decoder::new(tx_buf.as_slice()), &mut ()).unwrap();
        let metx: MultiEraTx = MultiEraTx::from_babbage(&mtx);
        let acnt = AccountState {
            treasury: 261_254_564_000_000,
            reserves: 0,
        };

        let env: Environment = Environment {
            prot_params: MultiEraProtocolParameters::Babbage(mk_mainnet_params_epoch_365()),
            prot_magic: 764824073,
            block_slot: 72317003,
            network_id: 1,
            acnt: Some(acnt),
        };
        let mut cert_state: CertState = CertState::default();
        match validate_txs(&[metx], &env, &utxos, &mut cert_state) {
            Ok(()) => assert!(false, "Unneeded datum"),
            Err(err) => match err {
                PostAlonzo(PostAlonzoError::UnneededDatum) => (),
                _ => assert!(false, "Unexpected error ({:?})", err),
            },
        }
    }

    #[test]
    // Same as successful_mainnet_tx_with_plutus_v1_script, except that the list of
    // Redeemers is extended with an unnecessary new element.
    fn extra_redeemer() {
        let cbor_bytes: Vec<u8> = cbor_to_bytes(include_str!("../../test_data/babbage4.tx"));
        let mut mtx: MintedTx = babbage_minted_tx_from_cbor(&cbor_bytes);
        let tx_outs_info: &[(
            String,
            Value,
            Option<DatumOption>,
            Option<CborWrap<ScriptRef>>,
        )] = &[
            (
                String::from("11a55f409501bf65805bb0dc76f6f9ae90b61e19ed870bc0025681360881728e7ed4cf324e1323135e7e6d931f01e30792d9cdf17129cb806d"),
                Value::Coin(25000000),
                Some(DatumOption::Hash(
                    hex::decode("3e8c4b1d396bb8132e5097f5a2f012d97900cbc496a3745db4226cea4cb66465")
                        .unwrap()
                        .as_slice()
                        .into(),
                )),
                None,
            ),
            (
                String::from("01f1e126304308006938d2e8571842ff87302fff95a037b3fd838451b8b3c9396d0680d912487139cb7fc85aa279ea70e8cdacee4c6cae40fd"),
                Value::Multiasset(
                    1795660,
                    [(
                        "787f0c946b98153500edc0a753e65457250544da8486b17c85708135"
                            .parse()
                            .unwrap(),
                        [(
                            Bytes::from(
                                hex::decode("506572666563744c6567656e64617279446572705365616c")
                                    .unwrap(),
                            ),
                            1,
                        )].into(),
                    )].into(),
                ),
                None,
                None,
            ),
        ];
        let mut utxos: UTxOs = mk_utxo_for_babbage_tx(&mtx.transaction_body, tx_outs_info);
        let collateral_info: &[(
            String,
            Value,
            Option<DatumOption>,
            Option<CborWrap<ScriptRef>>,
        )] = &[(
            String::from("01f1e126304308006938d2e8571842ff87302fff95a037b3fd838451b8b3c9396d0680d912487139cb7fc85aa279ea70e8cdacee4c6cae40fd"),
            Value::Coin(5000000),
            None,
            None,
        )];
        add_collateral_babbage(&mtx.transaction_body, &mut utxos, collateral_info);
        let mut tx_wits: MintedWitnessSet = mtx.transaction_witness_set.unwrap().clone();
        let old_redeemer: Redeemer = tx_wits.redeemer.unwrap().pop().unwrap();
        let new_redeemer: Redeemer = Redeemer {
            tag: RedeemerTag::Spend,
            index: 15,
            data: PlutusData::Array(MaybeIndefArray::Def(Vec::new())),
            ex_units: ExUnits { mem: 0, steps: 0 },
        };
        tx_wits.redeemer = Some(vec![old_redeemer, new_redeemer]);
        let mut tx_buf: Vec<u8> = Vec::new();
        let _ = encode(tx_wits, &mut tx_buf);
        mtx.transaction_witness_set =
            Decode::decode(&mut Decoder::new(tx_buf.as_slice()), &mut ()).unwrap();
        let metx: MultiEraTx = MultiEraTx::from_babbage(&mtx);
        let acnt = AccountState {
            treasury: 261_254_564_000_000,
            reserves: 0,
        };

        let env: Environment = Environment {
            prot_params: MultiEraProtocolParameters::Babbage(mk_mainnet_params_epoch_365()),
            prot_magic: 764824073,
            block_slot: 72317003,
            network_id: 1,
            acnt: Some(acnt),
        };
        let mut cert_state: CertState = CertState::default();
        match validate_txs(&[metx], &env, &utxos, &mut cert_state) {
            Ok(()) => assert!(false, "Unneeded datum"),
            Err(err) => match err {
                PostAlonzo(PostAlonzoError::UnneededRedeemer) => (),
                _ => assert!(false, "Unexpected error ({:?})", err),
            },
        }
    }

    #[test]
    // Same as successful_mainnet_tx_with_plutus_v1_script, except that the
    // redeemers list is modified in such a way that all other checks pass, but
    // the integrity hash related to script execution no longer matches the one
    // contained in the TransactionBody.
    fn script_integrity_hash() {
        let cbor_bytes: Vec<u8> = cbor_to_bytes(include_str!("../../test_data/babbage4.tx"));
        let mut mtx: MintedTx = babbage_minted_tx_from_cbor(&cbor_bytes);
        let tx_outs_info: &[(
            String,
            Value,
            Option<DatumOption>,
            Option<CborWrap<ScriptRef>>,
        )] = &[
            (
                String::from("11a55f409501bf65805bb0dc76f6f9ae90b61e19ed870bc0025681360881728e7ed4cf324e1323135e7e6d931f01e30792d9cdf17129cb806d"),
                Value::Coin(25000000),
                Some(DatumOption::Hash(
                    hex::decode("3e8c4b1d396bb8132e5097f5a2f012d97900cbc496a3745db4226cea4cb66465")
                        .unwrap()
                        .as_slice()
                        .into(),
                )),
                None,
            ),
            (
                String::from("01f1e126304308006938d2e8571842ff87302fff95a037b3fd838451b8b3c9396d0680d912487139cb7fc85aa279ea70e8cdacee4c6cae40fd"),
                Value::Multiasset(
                    1795660,
                    [(
                        "787f0c946b98153500edc0a753e65457250544da8486b17c85708135"
                            .parse()
                            .unwrap(),
                        [(
                            Bytes::from(
                                hex::decode("506572666563744c6567656e64617279446572705365616c")
                                    .unwrap(),
                            ),
                            1,
                        )].into(),
                    )].into(),
                ),
                None,
                None,
            ),
        ];
        let mut utxos: UTxOs = mk_utxo_for_babbage_tx(&mtx.transaction_body, tx_outs_info);
        let collateral_info: &[(
            String,
            Value,
            Option<DatumOption>,
            Option<CborWrap<ScriptRef>>,
        )] = &[(
            String::from("01f1e126304308006938d2e8571842ff87302fff95a037b3fd838451b8b3c9396d0680d912487139cb7fc85aa279ea70e8cdacee4c6cae40fd"),
            Value::Coin(5000000),
            None,
            None,
        )];
        add_collateral_babbage(&mtx.transaction_body, &mut utxos, collateral_info);
        let mut tx_witness_set: MintedWitnessSet = (*mtx.transaction_witness_set).clone();
        let mut redeemer: Redeemer = tx_witness_set.redeemer.unwrap().pop().unwrap();
        redeemer.ex_units = ExUnits { mem: 0, steps: 0 };
        tx_witness_set.redeemer = Some(vec![redeemer]);
        let mut tx_witness_set_buf: Vec<u8> = Vec::new();
        let _ = encode(tx_witness_set, &mut tx_witness_set_buf);
        mtx.transaction_witness_set =
            Decode::decode(&mut Decoder::new(tx_witness_set_buf.as_slice()), &mut ()).unwrap();
        let metx: MultiEraTx = MultiEraTx::from_babbage(&mtx);
        let acnt = AccountState {
            treasury: 261_254_564_000_000,
            reserves: 0,
        };

        let env: Environment = Environment {
            prot_params: MultiEraProtocolParameters::Babbage(mk_mainnet_params_epoch_365()),
            prot_magic: 764824073,
            block_slot: 72317003,
            network_id: 1,
            acnt: Some(acnt),
        };
        let mut cert_state: CertState = CertState::default();
        match validate_txs(&[metx], &env, &utxos, &mut cert_state) {
            Ok(()) => assert!(false, "Wrong script integrity hash"),
            Err(err) => match err {
                PostAlonzo(PostAlonzoError::ScriptIntegrityHash) => (),
                _ => assert!(false, "Unexpected error ({:?})", err),
            },
        }
    }

    fn mk_mainnet_params_epoch_365() -> BabbageProtParams {
        BabbageProtParams {
            system_start: chrono::DateTime::parse_from_rfc3339("2017-09-23T21:44:51Z").unwrap(),
            epoch_length: 432000,
            slot_length: 1,
            minfee_a: 44,
            minfee_b: 155381,
            max_block_body_size: 90112,
            max_transaction_size: 16384,
            max_block_header_size: 1100,
            key_deposit: 2000000,
            pool_deposit: 500000000,
            maximum_epoch: 18,
            desired_number_of_stake_pools: 500,
            pool_pledge_influence: RationalNumber {
                numerator: 3,
                denominator: 10,
            },
            expansion_rate: RationalNumber {
                numerator: 3,
                denominator: 1000,
            },
            treasury_growth_rate: RationalNumber {
                numerator: 2,
                denominator: 10,
            },
            decentralization_constant: RationalNumber {
                numerator: 0,
                denominator: 1,
            },
            extra_entropy: Nonce {
                variant: NonceVariant::NeutralNonce,
                hash: None,
            },
            protocol_version: (7, 0),
            min_pool_cost: 340000000,
            ada_per_utxo_byte: 4310,
            cost_models_for_script_languages: CostModels {
                plutus_v1: Some(vec![
                    197209, 0, 1, 1, 396231, 621, 0, 1, 150000, 1000, 0, 1, 150000, 32, 2477736,
                    29175, 4, 29773, 100, 29773, 100, 29773, 100, 29773, 100, 29773, 100, 29773,
                    100, 100, 100, 29773, 100, 150000, 32, 150000, 32, 150000, 32, 150000, 1000, 0,
                    1, 150000, 32, 150000, 1000, 0, 8, 148000, 425507, 118, 0, 1, 1, 150000, 1000,
                    0, 8, 150000, 112536, 247, 1, 150000, 10000, 1, 136542, 1326, 1, 1000, 150000,
                    1000, 1, 150000, 32, 150000, 32, 150000, 32, 1, 1, 150000, 1, 150000, 4,
                    103599, 248, 1, 103599, 248, 1, 145276, 1366, 1, 179690, 497, 1, 150000, 32,
                    150000, 32, 150000, 32, 150000, 32, 150000, 32, 150000, 32, 148000, 425507,
                    118, 0, 1, 1, 61516, 11218, 0, 1, 150000, 32, 148000, 425507, 118, 0, 1, 1,
                    148000, 425507, 118, 0, 1, 1, 2477736, 29175, 4, 0, 82363, 4, 150000, 5000, 0,
                    1, 150000, 32, 197209, 0, 1, 1, 150000, 32, 150000, 32, 150000, 32, 150000, 32,
                    150000, 32, 150000, 32, 150000, 32, 3345831, 1, 1,
                ]),

                plutus_v2: None,
            },
            execution_costs: ExUnitPrices {
                mem_price: RationalNumber {
                    numerator: 577,
                    denominator: 10000,
                },
                step_price: RationalNumber {
                    numerator: 721,
                    denominator: 10000000,
                },
            },
            max_tx_ex_units: ExUnits {
                mem: 14000000,
                steps: 10000000000,
            },
            max_block_ex_units: ExUnits {
                mem: 62000000,
                steps: 40000000000,
            },
            max_value_size: 5000,
            collateral_percentage: 150,
            max_collateral_inputs: 3,
        }
    }

    fn mk_mainnet_params_epoch_380() -> BabbageProtParams {
        BabbageProtParams {
            system_start: chrono::DateTime::parse_from_rfc3339("2022-10-25T00:00:00Z").unwrap(),
            epoch_length: 432000,
            slot_length: 1,
            minfee_a: 44,
            minfee_b: 155381,
            max_block_body_size: 90112,
            max_transaction_size: 16384,
            max_block_header_size: 1100,
            key_deposit: 2000000,
            pool_deposit: 500000000,
            maximum_epoch: 18,
            desired_number_of_stake_pools: 500,
            pool_pledge_influence: RationalNumber {
                numerator: 3,
                denominator: 10,
            },
            expansion_rate: RationalNumber {
                numerator: 3,
                denominator: 1000,
            },
            treasury_growth_rate: RationalNumber {
                numerator: 2,
                denominator: 10,
            },
            decentralization_constant: RationalNumber {
                numerator: 0,
                denominator: 1,
            },
            extra_entropy: Nonce {
                variant: NonceVariant::NeutralNonce,
                hash: None,
            },
            protocol_version: (7, 0),
            min_pool_cost: 340000000,
            ada_per_utxo_byte: 4310,
            cost_models_for_script_languages: CostModels {
                plutus_v1: Some(vec![
                    205665, 812, 1, 1, 1000, 571, 0, 1, 1000, 24177, 4, 1, 1000, 32, 117366, 10475,
                    4, 23000, 100, 23000, 100, 23000, 100, 23000, 100, 23000, 100, 23000, 100, 100,
                    100, 23000, 100, 19537, 32, 175354, 32, 46417, 4, 221973, 511, 0, 1, 89141, 32,
                    497525, 14068, 4, 2, 196500, 453240, 220, 0, 1, 1, 1000, 28662, 4, 2, 245000,
                    216773, 62, 1, 1060367, 12586, 1, 208512, 421, 1, 187000, 1000, 52998, 1,
                    80436, 32, 43249, 32, 1000, 32, 80556, 1, 57667, 4, 1000, 10, 197145, 156, 1,
                    197145, 156, 1, 204924, 473, 1, 208896, 511, 1, 52467, 32, 64832, 32, 65493,
                    32, 22558, 32, 16563, 32, 76511, 32, 196500, 453240, 220, 0, 1, 1, 69522,
                    11687, 0, 1, 60091, 32, 196500, 453240, 220, 0, 1, 1, 196500, 453240, 220, 0,
                    1, 1, 806990, 30482, 4, 1927926, 82523, 4, 265318, 0, 4, 0, 85931, 32, 205665,
                    812, 1, 1, 41182, 32, 212342, 32, 31220, 32, 32696, 32, 43357, 32, 32247, 32,
                    38314, 32, 9462713, 1021, 10,
                ]),

                plutus_v2: Some(vec![
                    205665,
                    812,
                    1,
                    1,
                    1000,
                    571,
                    0,
                    1,
                    1000,
                    24177,
                    4,
                    1,
                    1000,
                    32,
                    117366,
                    10475,
                    4,
                    23000,
                    100,
                    23000,
                    100,
                    23000,
                    100,
                    23000,
                    100,
                    23000,
                    100,
                    23000,
                    100,
                    100,
                    100,
                    23000,
                    100,
                    19537,
                    32,
                    175354,
                    32,
                    46417,
                    4,
                    221973,
                    511,
                    0,
                    1,
                    89141,
                    32,
                    497525,
                    14068,
                    4,
                    2,
                    196500,
                    453240,
                    220,
                    0,
                    1,
                    1,
                    1000,
                    28662,
                    4,
                    2,
                    245000,
                    216773,
                    62,
                    1,
                    1060367,
                    12586,
                    1,
                    208512,
                    421,
                    1,
                    187000,
                    1000,
                    52998,
                    1,
                    80436,
                    32,
                    43249,
                    32,
                    1000,
                    32,
                    80556,
                    1,
                    57667,
                    4,
                    1000,
                    10,
                    197145,
                    156,
                    1,
                    197145,
                    156,
                    1,
                    204924,
                    473,
                    1,
                    208896,
                    511,
                    1,
                    52467,
                    32,
                    64832,
                    32,
                    65493,
                    32,
                    22558,
                    32,
                    16563,
                    32,
                    76511,
                    32,
                    196500,
                    453240,
                    220,
                    0,
                    1,
                    1,
                    69522,
                    11687,
                    0,
                    1,
                    60091,
                    32,
                    196500,
                    453240,
                    220,
                    0,
                    1,
                    1,
                    196500,
                    453240,
                    220,
                    0,
                    1,
                    1,
                    1159724,
                    392670,
                    0,
                    2,
                    806990,
                    30482,
                    4,
                    1927926,
                    82523,
                    4,
                    265318,
                    0,
                    4,
                    0,
                    85931,
                    32,
                    205665,
                    812,
                    1,
                    1,
                    41182,
                    32,
                    212342,
                    32,
                    31220,
                    32,
                    32696,
                    32,
                    43357,
                    32,
                    32247,
                    32,
                    38314,
                    32,
                    20000000000,
                    20000000000,
                    9462713,
                    1021,
                    10,
                    20000000000,
                    0,
                    20000000000,
                ]),
            },
            execution_costs: ExUnitPrices {
                mem_price: RationalNumber {
                    numerator: 577,
                    denominator: 10000,
                },
                step_price: RationalNumber {
                    numerator: 721,
                    denominator: 10000000,
                },
            },
            max_tx_ex_units: ExUnits {
                mem: 14000000,
                steps: 10000000000,
            },
            max_block_ex_units: ExUnits {
                mem: 62000000,
                steps: 40000000000,
            },
            max_value_size: 5000,
            collateral_percentage: 150,
            max_collateral_inputs: 3,
        }
    }

    fn mk_preview_params_epoch_30() -> BabbageProtParams {
        BabbageProtParams {
            system_start: chrono::DateTime::parse_from_rfc3339("2022-10-25T00:00:00Z").unwrap(),
            epoch_length: 432000,
            slot_length: 1,
            minfee_a: 44,
            minfee_b: 155381,
            max_block_body_size: 90112,
            max_transaction_size: 16384,
            max_block_header_size: 1100,
            key_deposit: 2000000,
            pool_deposit: 500000000,
            maximum_epoch: 18,
            desired_number_of_stake_pools: 500,
            pool_pledge_influence: RationalNumber {
                numerator: 3,
                denominator: 10,
            },
            expansion_rate: RationalNumber {
                numerator: 3,
                denominator: 1000,
            },
            treasury_growth_rate: RationalNumber {
                numerator: 2,
                denominator: 10,
            },
            decentralization_constant: RationalNumber {
                numerator: 0,
                denominator: 1,
            },
            extra_entropy: Nonce {
                variant: NonceVariant::NeutralNonce,
                hash: None,
            },
            protocol_version: (8, 0),
            min_pool_cost: 340000000,
            ada_per_utxo_byte: 4310,
            cost_models_for_script_languages: CostModels {
                plutus_v1: Some(vec![
                    205665, 812, 1, 1, 1000, 571, 0, 1, 1000, 24177, 4, 1, 1000, 32, 117366, 10475,
                    4, 23000, 100, 23000, 100, 23000, 100, 23000, 100, 23000, 100, 23000, 100, 100,
                    100, 23000, 100, 19537, 32, 175354, 32, 46417, 4, 221973, 511, 0, 1, 89141, 32,
                    497525, 14068, 4, 2, 196500, 453240, 220, 0, 1, 1, 1000, 28662, 4, 2, 245000,
                    216773, 62, 1060367, 12586, 1, 208512, 421, 1, 187000, 1000, 52998, 1, 80436,
                    32, 43249, 32, 1000, 32, 80556, 1, 57667, 4, 1000, 10, 197145, 156, 1, 197145,
                    156, 1, 204924, 473, 1, 208896, 511, 1, 52467, 32, 64832, 32, 65493, 32, 22558,
                    32, 16563, 32, 76511, 32, 196500, 453240, 220, 0, 1, 1, 69522, 11687, 0, 1,
                    60091, 32, 196500, 453240, 220, 0, 1, 1, 196500, 453240, 220, 0, 1, 1, 806990,
                    30482, 4, 1927926, 82523, 4, 265318, 0, 4, 0, 85931, 32, 205665, 812, 1, 1,
                    41182, 32, 212342, 32, 31220, 32, 32696, 32, 43357, 32, 32247, 32, 38314, 32,
                    9462713, 1021, 10,
                ]),

                plutus_v2: Some(vec![
                    205665, 812, 1, 1, 1000, 571, 0, 1, 1000, 24177, 4, 1, 1000, 32, 117366, 10475,
                    4, 23000, 100, 23000, 100, 23000, 100, 23000, 100, 23000, 100, 23000, 100, 100,
                    100, 23000, 100, 19537, 32, 175354, 32, 46417, 4, 221973, 511, 0, 1, 89141, 32,
                    497525, 14068, 4, 2, 196500, 453240, 220, 0, 1, 1, 1000, 28662, 4, 2, 245000,
                    216773, 62, 1, 1060367, 12586, 1, 208512, 421, 1, 187000, 1000, 52998, 1,
                    80436, 32, 43249, 32, 1000, 32, 80556, 1, 57667, 4, 1000, 10, 197145, 156, 1,
                    197145, 156, 1, 204924, 473, 1, 208896, 511, 1, 52467, 32, 64832, 32, 65493,
                    32, 22558, 32, 16563, 32, 76511, 32, 196500, 453240, 220, 0, 1, 1, 69522,
                    11687, 0, 1, 60091, 32, 196500, 453240, 220, 0, 1, 1, 196500, 453240, 220, 0,
                    1, 1, 1159724, 392670, 0, 2, 806990, 30482, 4, 1927926, 82523, 4, 265318, 0, 4,
                    0, 85931, 32, 205665, 812, 1, 1, 41182, 32, 212342, 32, 31220, 32, 32696, 32,
                    43357, 32, 32247, 32, 38314, 32, 35892428, 10, 9462713, 1021, 10, 38887044,
                    32947, 10,
                ]),
            },
            execution_costs: ExUnitPrices {
                mem_price: RationalNumber {
                    numerator: 577,
                    denominator: 10000,
                },
                step_price: RationalNumber {
                    numerator: 721,
                    denominator: 10000000,
                },
            },
            max_tx_ex_units: ExUnits {
                mem: 14000000,
                steps: 10000000000,
            },
            max_block_ex_units: ExUnits {
                mem: 62000000,
                steps: 40000000000,
            },
            max_value_size: 5000,
            collateral_percentage: 150,
            max_collateral_inputs: 3,
        }
    }

    fn mk_preprod_params_epoch_100() -> BabbageProtParams {
        BabbageProtParams {
            system_start: chrono::DateTime::parse_from_rfc3339("2017-09-23T21:44:51Z").unwrap(),
            epoch_length: 432000,
            slot_length: 1,
            minfee_a: 44,
            minfee_b: 155381,
            max_block_body_size: 90112,
            max_transaction_size: 16384,
            max_block_header_size: 1100,
            key_deposit: 2000000,
            pool_deposit: 500000000,
            maximum_epoch: 18,
            desired_number_of_stake_pools: 500,
            pool_pledge_influence: RationalNumber {
                numerator: 3,
                denominator: 10,
            },
            expansion_rate: RationalNumber {
                numerator: 3,
                denominator: 1000,
            },
            treasury_growth_rate: RationalNumber {
                numerator: 2,
                denominator: 10,
            },
            decentralization_constant: RationalNumber {
                numerator: 0,
                denominator: 1,
            },
            extra_entropy: Nonce {
                variant: NonceVariant::NeutralNonce,
                hash: None,
            },
            protocol_version: (8, 0),
            min_pool_cost: 340000000,
            ada_per_utxo_byte: 4310,
            cost_models_for_script_languages: CostModels {
                plutus_v1: Some(vec![
                    205665, 812, 1, 1, 1000, 571, 0, 1, 1000, 24177, 4, 1, 1000, 32, 117366, 10475,
                    4, 23000, 100, 23000, 100, 23000, 100, 23000, 100, 23000, 100, 23000, 100, 100,
                    100, 23000, 100, 19537, 32, 175354, 32, 46417, 4, 221973, 511, 0, 1, 89141, 32,
                    497525, 14068, 4, 2, 196500, 453240, 220, 0, 1, 1, 1000, 28662, 4, 2, 245000,
                    216773, 62, 1, 1060367, 12586, 1, 208512, 421, 1, 187000, 1000, 52998, 1,
                    80436, 32, 43249, 32, 1000, 32, 80556, 1, 57667, 4, 1000, 10, 197145, 156, 1,
                    197145, 156, 1, 204924, 473, 1, 208896, 511, 1, 52467, 32, 64832, 32, 65493,
                    32, 22558, 32, 16563, 32, 76511, 32, 196500, 453240, 220, 0, 1, 1, 69522,
                    11687, 0, 1, 60091, 32, 196500, 453240, 220, 0, 1, 1, 196500, 453240, 220, 0,
                    1, 1, 806990, 30482, 4, 1927926, 82523, 4, 265318, 0, 4, 0, 85931, 32, 205665,
                    812, 1, 1, 41182, 32, 212342, 32, 31220, 32, 32696, 32, 43357, 32, 32247, 32,
                    38314, 32, 57996947, 18975, 10,
                ]),

                plutus_v2: Some(vec![
                    205665, 812, 1, 1, 1000, 571, 0, 1, 1000, 24177, 4, 1, 1000, 32, 117366, 10475,
                    4, 23000, 100, 23000, 100, 23000, 100, 23000, 100, 23000, 100, 23000, 100, 100,
                    100, 23000, 100, 19537, 32, 175354, 32, 46417, 4, 221973, 511, 0, 1, 89141, 32,
                    497525, 14068, 4, 2, 196500, 453240, 220, 0, 1, 1, 1000, 28662, 4, 2, 245000,
                    216773, 62, 1, 1060367, 12586, 1, 208512, 421, 1, 187000, 1000, 52998, 1,
                    80436, 32, 43249, 32, 1000, 32, 80556, 1, 57667, 4, 1000, 10, 197145, 156, 1,
                    197145, 156, 1, 204924, 473, 1, 208896, 511, 1, 52467, 32, 64832, 32, 65493,
                    32, 22558, 32, 16563, 32, 76511, 32, 196500, 453240, 220, 0, 1, 1, 69522,
                    11687, 0, 1, 60091, 32, 196500, 453240, 220, 0, 1, 1, 196500, 453240, 220, 0,
                    1, 1, 1159724, 392670, 0, 2, 806990, 30482, 4, 1927926, 82523, 4, 265318, 0, 4,
                    0, 85931, 32, 205665, 812, 1, 1, 41182, 32, 212342, 32, 31220, 32, 32696, 32,
                    43357, 32, 32247, 32, 38314, 32, 35892428, 10, 57996947, 18975, 10, 38887044,
                    32947, 10,
                ]),
            },
            execution_costs: ExUnitPrices {
                mem_price: RationalNumber {
                    numerator: 577,
                    denominator: 10000,
                },
                step_price: RationalNumber {
                    numerator: 721,
                    denominator: 10000000,
                },
            },
            max_tx_ex_units: ExUnits {
                mem: 14000000,
                steps: 10000000000,
            },
            max_block_ex_units: ExUnits {
                mem: 62000000,
                steps: 20000000000,
            },
            max_value_size: 5000,
            collateral_percentage: 150,
            max_collateral_inputs: 3,
        }
    }
}<|MERGE_RESOLUTION|>--- conflicted
+++ resolved
@@ -6,20 +6,11 @@
     use pallas_primitives::MaybeIndefArray;
 
     use pallas_addresses::{Address, Network, ShelleyAddress, ShelleyPaymentPart};
-<<<<<<< HEAD
-    use pallas_codec::utils::{Bytes, CborWrap, KeepRaw};
-    use pallas_codec::{
-        minicbor::{
-            decode,
-            decode::{Decode, Decoder},
-            encode,
-            to_vec,
-        },
-=======
     use pallas_codec::minicbor::{
+        decode,
         decode::{Decode, Decoder},
         encode,
->>>>>>> c1cb1b44
+        to_vec,
     };
     use pallas_codec::utils::{Bytes, CborWrap, KeepRaw};
     use pallas_primitives::babbage::{
