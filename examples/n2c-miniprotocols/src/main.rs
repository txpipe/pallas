use std::collections::BTreeSet;

use pallas::{
    codec::utils::Bytes,
    ledger::{addresses::Address, traverse::MultiEraBlock},
    network::{
        facades::NodeClient,
        miniprotocols::{
            chainsync,
<<<<<<< HEAD
            localstate::queries_v16::{self, Addr, Addrs, StakeAddr},
=======
            localstate::queries_v16::{
                self, Addr, Addrs, TransactionInput,
            },
>>>>>>> 57157b66
            Point, PRE_PRODUCTION_MAGIC,
        },
    },
    crypto::hash::Hash,
};
use tracing::info;
use hex::FromHex;

use hex::FromHex;

async fn do_localstate_query(client: &mut NodeClient) {
    let client = client.statequery();

    client.acquire(None).await.unwrap();

    // Get UTxO from a (singleton) set of tx inputs.
    let transaction_id = Hash::<32>::from(<[u8; 32]>::from_hex(
        "15244950ed56a3af61a00f62584779fb53a9f3910468013a2b00b94b8bbc10e0"
    ).unwrap());
    let tx_in = TransactionInput { transaction_id, index: 0 };
    let mut txins = BTreeSet::new();
    txins.insert(tx_in);
    
    let result = queries_v16::get_utxo_by_txin(client, 6, txins).await.unwrap();
    info!("result: {:?}", result);

    let result = queries_v16::get_chain_point(client).await.unwrap();
    info!("result: {:?}", result);

    let result = queries_v16::get_system_start(client).await.unwrap();
    info!("result: {:?}", result);

    let result = queries_v16::get_chain_block_no(client).await.unwrap();
    info!("result: {:?}", result);

    let era = queries_v16::get_current_era(client).await.unwrap();
    info!("result: {:?}", era);

    // Getting delegation and rewards for preprod stake addresses:
    let mut addrs = BTreeSet::new();
    // 1. `stake_test1uqfp3atrunssjk8a4w7lk3ct97wnscs4wc7v3ynnmx7ll7s2ea9p2`
    let addr: Addr = <[u8; 28]>::from_hex(
        "1218F563E4E10958FDABBDFB470B2F9D386215763CC89273D9BDFFFA"
    ).unwrap().to_vec().into();
    addrs.insert(StakeAddr::from((0x00, addr)));
    // 2. `stake_test1uq2pnumhfrnnse0t3uwj4n0lhz58ehfhkdhr64ylptjhq9cyney6d`
    let addr: Addr = <[u8; 28]>::from_hex(
        "1419F37748E73865EB8F1D2ACDFFB8A87CDD37B36E3D549F0AE57017"
    ).unwrap().to_vec().into();
    addrs.insert(StakeAddr::from((0x00, addr)));

    let result = queries_v16::get_filtered_delegations_rewards(client, era, addrs)
        .await
        .unwrap();
    info!("result: {:?}", result);

    let result = queries_v16::get_block_epoch_number(client, era)
        .await
        .unwrap();
    info!("result: {:?}", result);

    let result = queries_v16::get_stake_distribution(client, era)
        .await
        .unwrap();
    info!("result: {:?}", result);

    let addrx = "addr_test1vr80076l3x5uw6n94nwhgmv7ssgy6muzf47ugn6z0l92rhg2mgtu0".to_string();
    let addrx: Address = Address::from_bech32(&addrx).unwrap();
    let addrx: Addr = addrx.to_vec().into();

    let addry =
    "008c5bf0f2af6f1ef08bb3f6ec702dd16e1c514b7e1d12f7549b47db9f4d943c7af0aaec774757d4745d1a2c8dd3220e6ec2c9df23f757a2f8"
    .to_string();
    let addry: Address = Address::from_hex(&addry).unwrap();
    let addry: Addr = addry.to_vec().into();

    let addrs: Addrs = vec![addrx, addry];
    let result = queries_v16::get_utxo_by_address(client, era, addrs)
        .await
        .unwrap();
    info!("result: {:?}", result);

    let result = queries_v16::get_current_pparams(client, era).await.unwrap();
    println!("result: {:?}", result);

    // Stake pool ID/verification key hash (either Bech32-decoded or hex-decoded).
    // Empty Set means all pools.
    let pools: BTreeSet<Bytes> = BTreeSet::new();
    let result = queries_v16::get_stake_snapshots(client, era, pools)
        .await
        .unwrap();
    println!("result: {:?}", result);

    let result = queries_v16::get_genesis_config(client, era).await.unwrap();
    println!("result: {:?}", result);

    // Ensure decoding across version disparities by always receiving a valid
    // response using the wrap function for the query result with CBOR-in-CBOR
    // concept.
    let query = queries_v16::BlockQuery::GetCurrentPParams;
    let result = queries_v16::get_cbor(client, era, query).await.unwrap();
    println!("result: {:?}", result);

    client.send_release().await.unwrap();
}

async fn do_chainsync(client: &mut NodeClient) {
    let known_points = vec![Point::Specific(
        43847831u64,
        hex::decode("15b9eeee849dd6386d3770b0745e0450190f7560e5159b1b3ab13b14b2684a45").unwrap(),
    )];

    let (point, _) = client
        .chainsync()
        .find_intersect(known_points)
        .await
        .unwrap();

    info!("intersected point is {:?}", point);

    loop {
        let next = client.chainsync().request_or_await_next().await.unwrap();
        match next {
            chainsync::NextResponse::RollForward(h, _) => {
                let block_number = MultiEraBlock::decode(&h).unwrap().number();
                info!("rolling forward {}, block size: {}", block_number, h.len())
            }
            chainsync::NextResponse::RollBackward(x, _) => info!("rollback to {:?}", x),
            chainsync::NextResponse::Await => info!("tip of chain reached"),
        };
    }
}

// change the following to match the Cardano node socket in your local
// environment
#[cfg(unix)]
const SOCKET_PATH: &str = "/tmp/node.socket";

#[cfg(unix)]
#[tokio::main]
async fn main() {
    tracing::subscriber::set_global_default(
        tracing_subscriber::FmtSubscriber::builder()
            .with_max_level(tracing::Level::TRACE)
            .finish(),
    )
    .unwrap();

    // we connect to the unix socket of the local node. Make sure you have the right
    // path for your environment
    let mut client = NodeClient::connect(SOCKET_PATH, PRE_PRODUCTION_MAGIC)
        .await
        .unwrap();

    // execute an arbitrary "Local State" query against the node
    do_localstate_query(&mut client).await;

    // execute the chainsync flow from an arbitrary point in the chain
    do_chainsync(&mut client).await;
}

// change the following to match the Cardano node named-pipe in your local
// environment
#[cfg(target_family = "windows")]
const PIPE_NAME: &str = "\\\\.\\pipe\\cardano-pallas";

#[cfg(target_family = "windows")]
#[tokio::main]
async fn main() {
    tracing::subscriber::set_global_default(
        tracing_subscriber::FmtSubscriber::builder()
            .with_max_level(tracing::Level::TRACE)
            .finish(),
    )
    .unwrap();

    // we connect to the named-pipe of the local node. Make sure you have the right
    // path for your environment
    let mut client = NodeClient::connect(PIPE_NAME, PRE_PRODUCTION_MAGIC)
        .await
        .unwrap();

    // execute an arbitrary "Local State" query against the node
    do_localstate_query(&mut client).await;

    // execute the chainsync flow from an arbitrary point in the chain
    do_chainsync(&mut client).await;
}<|MERGE_RESOLUTION|>--- conflicted
+++ resolved
@@ -7,13 +7,7 @@
         facades::NodeClient,
         miniprotocols::{
             chainsync,
-<<<<<<< HEAD
-            localstate::queries_v16::{self, Addr, Addrs, StakeAddr},
-=======
-            localstate::queries_v16::{
-                self, Addr, Addrs, TransactionInput,
-            },
->>>>>>> 57157b66
+            localstate::queries_v16::{self, Addr, Addrs, StakeAddr, TransactionInput},
             Point, PRE_PRODUCTION_MAGIC,
         },
     },
