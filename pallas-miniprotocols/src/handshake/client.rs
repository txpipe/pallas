--- conflicted
+++ resolved
@@ -9,12 +9,8 @@
 pub enum Error {
     #[error("attempted to receive message while agency is ours")]
     AgencyIsOurs,
-<<<<<<< HEAD
 
-    #[error("attemted to send message while agency is theirs")]
-=======
     #[error("attempted to send message while agency is theirs")]
->>>>>>> 8ade9af6
     AgencyIsTheirs,
 
     #[error("inbound message is not valid for current state")]
@@ -22,10 +18,7 @@
 
     #[error("outbound message is not valid for current state")]
     InvalidOutbound,
-<<<<<<< HEAD
 
-=======
->>>>>>> 8ade9af6
     #[error("error while sending or receiving data through the channel")]
     ChannelError(ChannelError),
 }
