--- conflicted
+++ resolved
@@ -622,13 +622,6 @@
             let transaction_id = Hash::from(txbytes);
             let index = AnyUInt::MajorByte(2);
             let lovelace = AnyUInt::MajorByte(2);
-<<<<<<< HEAD
-            //let hex_datum =
-            // "9118D81879189F18D81879189F1858181C18C918CF18711866181E185316189118BA";
-            // let datum = hex::decode(hex_datum).unwrap().into();
-            //let tag = TagWrap::<_, 24>::new(datum);
-            let inline_datum = None;
-=======
             let datum_cbor = PlutusData::Constr(Constr {
                 fields: MaybeIndefArray::Indef(vec![
                     PlutusData::Constr(Constr {
@@ -644,7 +637,6 @@
                 any_constructor: None,
             });
             let inline_datum = Some(DatumOption::Data(CborWrap(datum_cbor)));
->>>>>>> de9a0eab
             let values =
                 queries_v16::TransactionOutput::Current(queries_v16::PostAlonsoTransactionOutput {
                     address: b"addr_test1vr80076l3x5uw6n94nwhgmv7ssgy6muzf47ugn6z0l92rhg2mgtu0"
@@ -1091,13 +1083,6 @@
         let transaction_id = Hash::from(txbytes);
         let index = AnyUInt::MajorByte(2);
         let lovelace = AnyUInt::MajorByte(2);
-<<<<<<< HEAD
-        //let hex_datum =
-        // "9118D81879189F18D81879189F1858181C18C918CF18711866181E185316189118BA";
-        // let datum = hex::decode(hex_datum).unwrap().into();
-        //let tag = TagWrap::<_, 24>::new(datum);
-        let inline_datum = None;
-=======
         let datum_cbor = PlutusData::Constr(Constr {
             fields: MaybeIndefArray::Indef(vec![
                 PlutusData::Constr(Constr {
@@ -1113,7 +1098,6 @@
             any_constructor: None,
         });
         let inline_datum = Some(DatumOption::Data(CborWrap(datum_cbor)));
->>>>>>> de9a0eab
         let values =
             queries_v16::TransactionOutput::Current(queries_v16::PostAlonsoTransactionOutput {
                 address: b"addr_test1vr80076l3x5uw6n94nwhgmv7ssgy6muzf47ugn6z0l92rhg2mgtu0"
