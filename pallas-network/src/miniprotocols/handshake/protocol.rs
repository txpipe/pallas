--- conflicted
+++ resolved
@@ -57,72 +57,6 @@
     VersionMismatch(Vec<VersionNumber>),
     HandshakeDecodeError(VersionNumber, String),
     Refused(VersionNumber, String),
-<<<<<<< HEAD
-=======
-}
-
-impl Encode<()> for RefuseReason {
-    fn encode<W: encode::Write>(
-        &self,
-        e: &mut Encoder<W>,
-        _ctx: &mut (),
-    ) -> Result<(), encode::Error<W::Error>> {
-        match self {
-            RefuseReason::VersionMismatch(versions) => {
-                e.array(2)?;
-                e.u16(0)?;
-                e.array(versions.len() as u64)?;
-                for v in versions.iter() {
-                    e.u64(*v)?;
-                }
-
-                Ok(())
-            }
-            RefuseReason::HandshakeDecodeError(version, msg) => {
-                e.array(3)?;
-                e.u16(1)?;
-                e.u64(*version)?;
-                e.str(msg)?;
-
-                Ok(())
-            }
-            RefuseReason::Refused(version, msg) => {
-                e.array(3)?;
-                e.u16(2)?;
-                e.u64(*version)?;
-                e.str(msg)?;
-
-                Ok(())
-            }
-        }
-    }
-}
-
-impl<'b> Decode<'b, ()> for RefuseReason {
-    fn decode(d: &mut Decoder<'b>, _ctx: &mut ()) -> Result<Self, decode::Error> {
-        d.array()?;
-
-        match d.u16()? {
-            0 => {
-                let versions = d.array_iter::<u64>()?;
-                let versions = versions.try_collect()?;
-                Ok(RefuseReason::VersionMismatch(versions))
-            }
-            1 => {
-                let version = d.u64()?;
-                let msg = d.str()?;
-
-                Ok(RefuseReason::HandshakeDecodeError(version, msg.to_string()))
-            }
-            2 => {
-                let version = d.u64()?;
-                let msg = d.str()?;
-
-                Ok(RefuseReason::Refused(version, msg.to_string()))
-            }
-            _ => Err(decode::Error::message("unknown variant for refusereason")),
-        }
-    }
 }
 
 #[cfg(test)]
@@ -171,5 +105,4 @@
             );
         }
     }
->>>>>>> de9a0eab
 }