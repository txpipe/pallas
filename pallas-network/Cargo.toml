--- conflicted
+++ resolved
@@ -16,15 +16,10 @@
 futures = "0.3.31"
 hex = "0.4.3"
 itertools = "0.13.0"
-<<<<<<< HEAD
-pallas-codec = { version = "=0.32.0", path = "../pallas-codec" }
-pallas-crypto = { version = "=0.32.0", path = "../pallas-crypto" }
+pallas-codec = { version = "=1.0.0-alpha.1", path = "../pallas-codec" }
+pallas-crypto = { version = "=1.0.0-alpha.1", path = "../pallas-crypto" }
 papaya = "0.2.1"
 paste = "1.0.14"
-=======
-pallas-codec = { version = "=1.0.0-alpha.1", path = "../pallas-codec" }
-pallas-crypto = { version = "=1.0.0-alpha.1", path = "../pallas-crypto" }
->>>>>>> de9a0eab
 rand = "0.8.5"
 socket2 = "0.5.5"
 thiserror = "1.0.31"
@@ -33,11 +28,7 @@
 
 [dev-dependencies]
 tracing-subscriber = "0.3.16"
-<<<<<<< HEAD
-tokio = { version = "1", features = ["full"] }
-=======
 tokio = { version = "1", features = ["full"] }
 
 [features]
-blueprint = []
->>>>>>> de9a0eab
+blueprint = []