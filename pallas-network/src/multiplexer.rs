//! A multiplexer of several mini-protocols through a single bearer

use byteorder::{ByteOrder, NetworkEndian};
use pallas_codec::{minicbor, Fragment};

use tokio::io::AsyncWriteExt;

#[cfg(windows)]
use tokio::net::windows::named_pipe::NamedPipeClient;

use std::net::SocketAddr;
use thiserror::Error;
<<<<<<< HEAD
use tokio::net::{TcpListener, TcpStream, ToSocketAddrs};
=======
use tokio::io::AsyncWriteExt;
use tokio::net::{TcpListener, TcpStream, ToSocketAddrs, UnixListener};
>>>>>>> 384afa28
use tokio::select;
use tokio::sync::mpsc::error::SendError;
use tokio::time::Instant;
use tracing::{debug, error, trace};

#[cfg(not(target_os = "windows"))]
use tokio::net::UnixStream;

const HEADER_LEN: usize = 8;

pub type Timestamp = u32;

pub type Payload = Vec<u8>;

pub type Protocol = u16;

#[derive(Debug)]
pub struct Header {
    pub protocol: Protocol,
    pub timestamp: Timestamp,
    pub payload_len: u16,
}

impl From<&[u8]> for Header {
    fn from(value: &[u8]) -> Self {
        let timestamp = NetworkEndian::read_u32(&value[0..4]);
        let protocol = NetworkEndian::read_u16(&value[4..6]);
        let payload_len = NetworkEndian::read_u16(&value[6..8]);

        Self {
            timestamp,
            protocol,
            payload_len,
        }
    }
}

impl From<Header> for [u8; 8] {
    fn from(value: Header) -> Self {
        let mut out = [0u8; 8];
        NetworkEndian::write_u32(&mut out[0..4], value.timestamp);
        NetworkEndian::write_u16(&mut out[4..6], value.protocol);
        NetworkEndian::write_u16(&mut out[6..8], value.payload_len);

        out
    }
}

pub struct Segment {
    pub header: Header,
    pub payload: Payload,
}

#[cfg(target_os = "windows")]
pub enum Bearer {
    Tcp(TcpStream),
    NamedPipe(NamedPipeClient)
}

#[cfg(not(target_os = "windows"))]
pub enum Bearer {
    Tcp(TcpStream),
    Unix(UnixStream),
}

const BUFFER_LEN: usize = 1024 * 10;

impl Bearer {
    pub async fn connect_tcp(addr: impl ToSocketAddrs) -> Result<Self, tokio::io::Error> {
        let stream = TcpStream::connect(addr).await?;
        Ok(Self::Tcp(stream))
    }

    pub async fn accept_tcp(listener: &TcpListener) -> tokio::io::Result<(Self, SocketAddr)> {
        let (stream, addr) = listener.accept().await?;
        Ok((Self::Tcp(stream), addr))
    }

    #[cfg(windows)]
    pub async fn connect_named_pipe(pipe_name: impl AsRef<std::ffi::OsStr>) -> Result<Self, tokio::io::Error>{
        let client = loop {
            match tokio::net::windows::named_pipe::ClientOptions::new().open(&pipe_name) {
                Ok(client) => break client,
                Err(e) if e.raw_os_error() == Some(windows_sys::Win32::Foundation::ERROR_PIPE_BUSY as i32) => (),
                Err(e) => return Err(e),
            }
        
            tokio::time::sleep(std::time::Duration::from_millis(50)).await;
        };
        Ok(Self::NamedPipe(client))
    }

    #[cfg(not(target_os = "windows"))]
<<<<<<< HEAD
    pub async fn connect_unix(path: impl AsRef<std::path::Path>) -> Result<Self, tokio::io::Error> {
=======
    pub async fn accept_unix(
        listener: &UnixListener,
    ) -> tokio::io::Result<(Self, tokio::net::unix::SocketAddr)> {
        let (stream, addr) = listener.accept().await?;
        Ok((Self::Unix(stream), addr))
    }

    #[cfg(not(target_os = "windows"))]
    pub async fn connect_unix(path: impl AsRef<Path>) -> Result<Self, tokio::io::Error> {
>>>>>>> 384afa28
        let stream = UnixStream::connect(path).await?;
        Ok(Self::Unix(stream))
    }

    pub async fn readable(&mut self) -> tokio::io::Result<()> {
        match self {
            Bearer::Tcp(x) => x.readable().await,
            #[cfg(not(target_os = "windows"))]
            Bearer::Unix(x) => x.readable().await,

            #[cfg(target_os = "windows")]
            Bearer::NamedPipe(x) => x.readable().await
            
        }
    }

    async fn try_read(&mut self, buf: &mut [u8]) -> tokio::io::Result<usize> {
        match self {
            Bearer::Tcp(x) => x.try_read(buf),
            #[cfg(not(target_os = "windows"))]
            Bearer::Unix(x) => x.try_read(buf),
            #[cfg(target_os = "windows")]
            Bearer::NamedPipe(x) => x.try_read(buf)
        }
    }

    async fn write_all(&mut self, buf: &[u8]) -> tokio::io::Result<()> {
        match self {
            Bearer::Tcp(x) => x.write_all(buf).await,
            #[cfg(not(target_os = "windows"))]
            Bearer::Unix(x) => x.write_all(buf).await,
            #[cfg(target_os = "windows")]
            Bearer::NamedPipe(x) => x.write_all(buf).await,
        }
    }

    async fn flush(&mut self) -> tokio::io::Result<()> {
        match self {
            Bearer::Tcp(x) => x.flush().await,
            #[cfg(not(target_os = "windows"))]
            Bearer::Unix(x) => x.flush().await,
            #[cfg(target_os = "windows")]
            Bearer::NamedPipe(x) => x.flush().await,
        }
    }
}

#[derive(Debug, Error)]
pub enum Error {
    #[error("no data available in bearer to complete segment")]
    EmptyBearer,

    #[error("bearer I/O error")]
    BearerIo(tokio::io::Error),

    #[error("failure to encode channel message")]
    Decoding(String),

    #[error("failure to decode channel message")]
    Encoding(String),

    #[error("agent failed to enqueue chunk for protocol {0}")]
    AgentEnqueue(Protocol, Payload),

    #[error("agent failed to dequeue chunk")]
    AgentDequeue,

    #[error("plexer failed to dumux chunk for protocol {0}")]
    PlexerDemux(Protocol, Payload),

    #[error("plexer failed to mux chunk")]
    PlexerMux,
}

pub struct SegmentBuffer(Bearer, Vec<u8>);

impl SegmentBuffer {
    pub fn new(bearer: Bearer) -> Self {
        Self(bearer, Vec::with_capacity(BUFFER_LEN))
    }

    /// Cancel-safe loop that reads from bearer until certain len
    async fn cancellable_read(&mut self, required: usize) -> Result<(), Error> {
        loop {
            self.0.readable().await.map_err(Error::BearerIo)?;
            trace!("bearer is readable");

            let remaining = required - self.1.len();
            let mut buf = vec![0u8; remaining];

            match self.0.try_read(&mut buf).await {
                Ok(0) => {
                    error!("empty bearer");
                    break Err(Error::EmptyBearer);
                }
                Ok(n) => {
                    trace!(n, "found data on bearer");
                    self.1.extend_from_slice(&buf[0..n]);

                    if self.1.len() >= required {
                        break Ok(());
                    }
                }
                Err(ref e) if e.kind() == tokio::io::ErrorKind::WouldBlock => {
                    trace!("reading from bearer would block");
                    continue;
                }
                Err(err) => {
                    error!(?err, "beaerer IO error");
                    break Err(Error::BearerIo(err));
                }
            }
        }
    }

    /// Peek the available data in search for a frame header
    async fn peek_header(&mut self) -> Result<Header, Error> {
        trace!("waiting for header buf");
        self.cancellable_read(HEADER_LEN).await?;

        trace!("found enough data for header");
        let header = &self.1[..HEADER_LEN];

        Ok(Header::from(header))
    }

    // Cancel-safe read of a full segment from the bearer
    pub async fn read_segment(&mut self) -> Result<(Protocol, Payload), Error> {
        let header = self.peek_header().await?;

        trace!("waiting for full segment buf");
        let segment_size = HEADER_LEN + header.payload_len as usize;

        self.cancellable_read(segment_size).await?;

        trace!("draining segment buffer");
        let segment = self.1.drain(..segment_size);
        let payload = segment.skip(HEADER_LEN).collect();

        Ok((header.protocol, payload))
    }

    pub async fn write_segment(
        &mut self,
        protocol: u16,
        clock: &Instant,
        payload: &[u8],
    ) -> Result<(), std::io::Error> {
        let header = Header {
            protocol,
            timestamp: clock.elapsed().as_micros() as u32,
            payload_len: payload.len() as u16,
        };

        let buf: [u8; 8] = header.into();
        self.0.write_all(&buf).await?;
        self.0.write_all(payload).await?;

        self.0.flush().await?;

        Ok(())
    }
}

pub struct AgentChannel {
    enqueue_protocol: Protocol,
    dequeue_protocol: Protocol,
    to_plexer: tokio::sync::mpsc::Sender<(Protocol, Payload)>,
    from_plexer: tokio::sync::broadcast::Receiver<(Protocol, Payload)>,
}

impl AgentChannel {
    fn for_client(protocol: Protocol, ingress: &Ingress, egress: &Egress) -> Self {
        Self {
            enqueue_protocol: protocol,
            dequeue_protocol: protocol ^ 0x8000,
            to_plexer: ingress.0.clone(),
            from_plexer: egress.0.subscribe(),
        }
    }

    fn for_server(protocol: Protocol, ingress: &Ingress, egress: &Egress) -> Self {
        Self {
            enqueue_protocol: protocol ^ 0x8000,
            dequeue_protocol: protocol,
            to_plexer: ingress.0.clone(),
            from_plexer: egress.0.subscribe(),
        }
    }

    pub async fn enqueue_chunk(&mut self, chunk: Payload) -> Result<(), Error> {
        self.to_plexer
            .send((self.enqueue_protocol, chunk))
            .await
            .map_err(|SendError((protocol, payload))| Error::AgentEnqueue(protocol, payload))
    }

    pub async fn dequeue_chunk(&mut self) -> Result<Payload, Error> {
        loop {
            let (protocol, payload) = self
                .from_plexer
                .recv()
                .await
                .map_err(|_| Error::AgentDequeue)?;

            if protocol == self.dequeue_protocol {
                trace!(protocol, "message for our protocol");
                break Ok(payload);
            }
        }
    }
}

type Ingress = (
    tokio::sync::mpsc::Sender<(Protocol, Payload)>,
    tokio::sync::mpsc::Receiver<(Protocol, Payload)>,
);

type Egress = (
    tokio::sync::broadcast::Sender<(Protocol, Payload)>,
    tokio::sync::broadcast::Receiver<(Protocol, Payload)>,
);

pub struct Plexer {
    clock: Instant,
    bearer: SegmentBuffer,
    ingress: Ingress,
    egress: Egress,
}

impl Plexer {
    pub fn new(bearer: Bearer) -> Self {
        Self {
            clock: Instant::now(),
            bearer: SegmentBuffer::new(bearer),
            ingress: tokio::sync::mpsc::channel(100), // TODO: define buffer
            egress: tokio::sync::broadcast::channel(100),
        }
    }

    async fn mux(&mut self, msg: (Protocol, Payload)) -> Result<(), Error> {
        self.bearer
            .write_segment(msg.0, &self.clock, &msg.1)
            .await
            .map_err(|_| Error::PlexerMux)?;

        if tracing::event_enabled!(tracing::Level::TRACE) {
            trace!(
                protocol = msg.0,
                data = hex::encode(&msg.1),
                "write to bearer"
            );
        }

        Ok(())
    }

    async fn demux(&mut self, protocol: Protocol, payload: Payload) -> Result<(), Error> {
        if tracing::event_enabled!(tracing::Level::TRACE) {
            trace!(protocol, data = hex::encode(&payload), "read from bearer");
        }

        self.egress
            .0
            .send((protocol, payload))
            .map_err(|err| Error::PlexerDemux(err.0 .0, err.0 .1))?;

        Ok(())
    }

    pub fn subscribe_client(&mut self, protocol: Protocol) -> AgentChannel {
        AgentChannel::for_client(protocol, &self.ingress, &self.egress)
    }

    pub fn subscribe_server(&mut self, protocol: Protocol) -> AgentChannel {
        AgentChannel::for_server(protocol, &self.ingress, &self.egress)
    }

    pub async fn run(&mut self) -> Result<(), Error> {
        loop {
            trace!("selecting");
            select! {
                res = self.bearer.read_segment() => {
                    let x = res?;
                    trace!("demux selected");
                    self.demux(x.0, x.1).await?
                },
                Some(x) = self.ingress.1.recv() => {
                    trace!("mux selected");
                    self.mux(x).await?
                },
                _ = tokio::time::sleep(tokio::time::Duration::from_secs(5)) => {
                    trace!("idle plexer");
                }
                else => {
                    error!("something else happened");
                }
            }
        }
    }
}

/// Protocol value that defines max segment length
pub const MAX_SEGMENT_PAYLOAD_LENGTH: usize = 65535;

fn try_decode_message<M>(buffer: &mut Vec<u8>) -> Result<Option<M>, Error>
where
    M: Fragment,
{
    let mut decoder = minicbor::Decoder::new(buffer);
    let maybe_msg = decoder.decode();

    match maybe_msg {
        Ok(msg) => {
            let pos = decoder.position();
            buffer.drain(0..pos);
            Ok(Some(msg))
        }
        Err(err) if err.is_end_of_input() => Ok(None),
        Err(err) => {
            error!(?err);
            trace!("{}", hex::encode(buffer));
            Err(Error::Decoding(err.to_string()))
        }
    }
}

/// A channel abstraction to hide the complexity of partial payloads
pub struct ChannelBuffer {
    channel: AgentChannel,
    temp: Vec<u8>,
}

impl ChannelBuffer {
    pub fn new(channel: AgentChannel) -> Self {
        Self {
            channel,
            temp: Vec::new(),
        }
    }

    /// Enqueues a msg as a sequence payload chunks
    pub async fn send_msg_chunks<M>(&mut self, msg: &M) -> Result<(), Error>
    where
        M: Fragment,
    {
        let mut payload = Vec::new();
        minicbor::encode(msg, &mut payload).map_err(|err| Error::Encoding(err.to_string()))?;

        let chunks = payload.chunks(MAX_SEGMENT_PAYLOAD_LENGTH);

        for chunk in chunks {
            self.channel.enqueue_chunk(Vec::from(chunk)).await?;
        }

        Ok(())
    }

    /// Reads from the channel until a complete message is found
    pub async fn recv_full_msg<M>(&mut self) -> Result<M, Error>
    where
        M: Fragment,
    {
        trace!(len = self.temp.len(), "waiting for full message");

        if !self.temp.is_empty() {
            trace!("buffer has data from previous payload");

            if let Some(msg) = try_decode_message::<M>(&mut self.temp)? {
                debug!("decoding done");
                return Ok(msg);
            }
        }

        loop {
            let chunk = self.channel.dequeue_chunk().await?;
            self.temp.extend(chunk);

            if let Some(msg) = try_decode_message::<M>(&mut self.temp)? {
                debug!("decoding done");
                return Ok(msg);
            }

            trace!("not enough data");
        }
    }

    pub fn unwrap(self) -> AgentChannel {
        self.channel
    }
}

impl From<AgentChannel> for ChannelBuffer {
    fn from(channel: AgentChannel) -> Self {
        ChannelBuffer::new(channel)
    }
}

#[cfg(test)]
mod tests {
    use super::*;
    use pallas_codec::minicbor;

    #[tokio::test]
    async fn multiple_messages_in_same_payload() {
        let mut input = Vec::new();
        let in_part1 = (1u8, 2u8, 3u8);
        let in_part2 = (6u8, 5u8, 4u8);

        minicbor::encode(in_part1, &mut input).unwrap();
        minicbor::encode(in_part2, &mut input).unwrap();

        let ingress = tokio::sync::mpsc::channel(100);
        let egress = tokio::sync::broadcast::channel(100);

        let channel = AgentChannel::for_client(0, &ingress, &egress);

        egress.0.send((0 ^ 0x8000, input)).unwrap();

        let mut buf = ChannelBuffer::new(channel);

        let out_part1 = buf.recv_full_msg::<(u8, u8, u8)>().await.unwrap();
        let out_part2 = buf.recv_full_msg::<(u8, u8, u8)>().await.unwrap();

        assert_eq!(in_part1, out_part1);
        assert_eq!(in_part2, out_part2);
    }

    #[tokio::test]
    async fn fragmented_message_in_multiple_payloads() {
        let mut input = Vec::new();
        let msg = (11u8, 12u8, 13u8, 14u8, 15u8, 16u8, 17u8);
        minicbor::encode(msg, &mut input).unwrap();

        let ingress = tokio::sync::mpsc::channel(100);
        let egress = tokio::sync::broadcast::channel(100);

        let channel = AgentChannel::for_client(0, &ingress, &egress);

        while !input.is_empty() {
            let chunk = Vec::from(input.drain(0..2).as_slice());
            egress.0.send((0 ^ 0x8000, chunk)).unwrap();
        }

        let mut buf = ChannelBuffer::new(channel);

        let out_msg = buf
            .recv_full_msg::<(u8, u8, u8, u8, u8, u8, u8)>()
            .await
            .unwrap();

        assert_eq!(msg, out_msg);
    }
}<|MERGE_RESOLUTION|>--- conflicted
+++ resolved
@@ -2,20 +2,10 @@
 
 use byteorder::{ByteOrder, NetworkEndian};
 use pallas_codec::{minicbor, Fragment};
-
-use tokio::io::AsyncWriteExt;
-
-#[cfg(windows)]
-use tokio::net::windows::named_pipe::NamedPipeClient;
-
 use std::net::SocketAddr;
 use thiserror::Error;
-<<<<<<< HEAD
+use tokio::io::AsyncWriteExt;
 use tokio::net::{TcpListener, TcpStream, ToSocketAddrs};
-=======
-use tokio::io::AsyncWriteExt;
-use tokio::net::{TcpListener, TcpStream, ToSocketAddrs, UnixListener};
->>>>>>> 384afa28
 use tokio::select;
 use tokio::sync::mpsc::error::SendError;
 use tokio::time::Instant;
@@ -23,6 +13,12 @@
 
 #[cfg(not(target_os = "windows"))]
 use tokio::net::UnixStream;
+
+#[cfg(not(target_os = "windows"))]
+use tokio::net::UnixListener;
+
+#[cfg(windows)]
+use tokio::net::windows::named_pipe::NamedPipeClient;
 
 const HEADER_LEN: usize = 8;
 
@@ -92,6 +88,14 @@
     pub async fn accept_tcp(listener: &TcpListener) -> tokio::io::Result<(Self, SocketAddr)> {
         let (stream, addr) = listener.accept().await?;
         Ok((Self::Tcp(stream), addr))
+    }
+
+    #[cfg(not(target_os = "windows"))]
+    pub async fn accept_unix(
+        listener: &UnixListener,
+    ) -> tokio::io::Result<(Self, tokio::net::unix::SocketAddr)> {
+        let (stream, addr) = listener.accept().await?;
+        Ok((Self::Unix(stream), addr))
     }
 
     #[cfg(windows)]
@@ -109,19 +113,7 @@
     }
 
     #[cfg(not(target_os = "windows"))]
-<<<<<<< HEAD
     pub async fn connect_unix(path: impl AsRef<std::path::Path>) -> Result<Self, tokio::io::Error> {
-=======
-    pub async fn accept_unix(
-        listener: &UnixListener,
-    ) -> tokio::io::Result<(Self, tokio::net::unix::SocketAddr)> {
-        let (stream, addr) = listener.accept().await?;
-        Ok((Self::Unix(stream), addr))
-    }
-
-    #[cfg(not(target_os = "windows"))]
-    pub async fn connect_unix(path: impl AsRef<Path>) -> Result<Self, tokio::io::Error> {
->>>>>>> 384afa28
         let stream = UnixStream::connect(path).await?;
         Ok(Self::Unix(stream))
     }
