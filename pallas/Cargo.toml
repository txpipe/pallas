--- conflicted
+++ resolved
@@ -11,22 +11,6 @@
 authors = ["Santiago Carmuega <santiago@carmuega.me>"]
 
 [dependencies]
-<<<<<<< HEAD
-pallas-primitives = { version = "=1.0.0-alpha.2", path = "../pallas-primitives/" }
-pallas-traverse = { version = "=1.0.0-alpha.2", path = "../pallas-traverse/" }
-pallas-addresses = { version = "=1.0.0-alpha.2", path = "../pallas-addresses/" }
-pallas-crypto = { version = "=1.0.0-alpha.2", path = "../pallas-crypto/" }
-pallas-codec = { version = "=1.0.0-alpha.2", path = "../pallas-codec/" }
-pallas-utxorpc = { version = "=1.0.0-alpha.2", path = "../pallas-utxorpc/" }
-pallas-configs = { version = "=1.0.0-alpha.2", path = "../pallas-configs/" }
-pallas-txbuilder = { version = "=1.0.0-alpha.2", path = "../pallas-txbuilder/" }
-pallas-validate = { version = "=1.0.0-alpha.2", path = "../pallas-validate/" }
-
-[target.'cfg(not(target_family = "wasm"))'.dependencies]
-pallas-network = { version = "=1.0.0-alpha.2", path = "../pallas-network/" }
-pallas-hardano = { version = "=1.0.0-alpha.2", path = "../pallas-hardano/", optional = true }
-=======
-pallas-network = { version = "=1.0.0-alpha.3", path = "../pallas-network/" }
 pallas-primitives = { version = "=1.0.0-alpha.3", path = "../pallas-primitives/" }
 pallas-traverse = { version = "=1.0.0-alpha.3", path = "../pallas-traverse/" }
 pallas-addresses = { version = "=1.0.0-alpha.3", path = "../pallas-addresses/" }
@@ -36,8 +20,10 @@
 pallas-configs = { version = "=1.0.0-alpha.3", path = "../pallas-configs/" }
 pallas-txbuilder = { version = "=1.0.0-alpha.3", path = "../pallas-txbuilder/" }
 pallas-validate = { version = "=1.0.0-alpha.3", path = "../pallas-validate/" }
+
+[target.'cfg(not(target_family = "wasm"))'.dependencies]
+pallas-network = { version = "=1.0.0-alpha.3", path = "../pallas-network/" }
 pallas-hardano = { version = "=1.0.0-alpha.3", path = "../pallas-hardano/", optional = true }
->>>>>>> 7e8e0d52
 
 [features]
 hardano = ["pallas-hardano"]
