--- conflicted
+++ resolved
@@ -17,14 +17,10 @@
 byteorder = "1.4.3"
 hex = "0.4.3"
 itertools = "0.13.0"
-<<<<<<< HEAD
-pallas-codec = { version = "=1.0.0-alpha.2", path = "../pallas-codec" }
-pallas-crypto = { version = "=1.0.0-alpha.2", path = "../pallas-crypto" }
-pallas-primitives = { version = "=1.0.0-alpha.2", path = "../pallas-primitives" }
-=======
 pallas-codec = { version = "=1.0.0-alpha.3", path = "../pallas-codec" }
 pallas-crypto = { version = "=1.0.0-alpha.3", path = "../pallas-crypto" }
->>>>>>> 7e8e0d52
+pallas-primitives = { version = "=1.0.0-alpha.3", path = "../pallas-primitives" }
+
 rand = "0.8.5"
 socket2 = "0.5.5"
 thiserror = "1.0.31"
