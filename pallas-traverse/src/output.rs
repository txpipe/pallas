--- conflicted
+++ resolved
@@ -1,10 +1,6 @@
-use std::borrow::Cow;
+use std::{borrow::Cow, ops::Deref};
 
-<<<<<<< HEAD
 use pallas_primitives::{alonzo, babbage, byron};
-=======
-use pallas_primitives::{alonzo::{self, Value}, byron};
->>>>>>> 879d7028
 
 use crate::MultiEraOutput;
 
@@ -31,21 +27,27 @@
         }
     }
 
-<<<<<<< HEAD
-    pub fn as_babbage(&self) -> Option<&babbage::TransactionOutput> {
-=======
     pub fn ada_amount(&self) -> u64 {
         match self {
             MultiEraOutput::Byron(x) => x.amount,
+            MultiEraOutput::Babbage(x) => match x.deref().deref() {
+                babbage::TransactionOutput::Legacy(x) => match x.amount {
+                    babbage::Value::Coin(c) => u64::from(c),
+                    babbage::Value::Multiasset(c, _) => u64::from(c),
+                },
+                babbage::TransactionOutput::PostAlonzo(x) => match x.value {
+                    babbage::Value::Coin(c) => u64::from(c),
+                    babbage::Value::Multiasset(c, _) => u64::from(c),
+                },
+            },
             MultiEraOutput::AlonzoCompatible(x) => match x.amount {
-                Value::Coin(c) => u64::from(c),
-                Value::Multiasset(c, _) => u64::from(c)
-            }
+                alonzo::Value::Coin(c) => u64::from(c),
+                alonzo::Value::Multiasset(c, _) => u64::from(c),
+            },
         }
     }
 
-    pub fn as_alonzo(&self) -> Option<&alonzo::TransactionOutput> {
->>>>>>> 879d7028
+    pub fn as_babbage(&self) -> Option<&babbage::TransactionOutput> {
         match self {
             MultiEraOutput::AlonzoCompatible(_) => None,
             MultiEraOutput::Babbage(x) => Some(x),
