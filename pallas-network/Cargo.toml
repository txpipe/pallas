--- conflicted
+++ resolved
@@ -16,15 +16,9 @@
 [dependencies]
 byteorder = "1.4.3"
 hex = "0.4.3"
-<<<<<<< HEAD
 itertools = "0.11.0"
-pallas-codec = { version = "0.19.0-alpha.0", path = "../pallas-codec" }
-pallas-crypto = { version = "0.19.0-alpha.0", path = "../pallas-crypto" }
-=======
-itertools = "0.10.5"
 pallas-codec = { version = "=0.19.1", path = "../pallas-codec" }
 pallas-crypto = { version = "=0.19.1", path = "../pallas-crypto" }
->>>>>>> 155139e1
 thiserror = "1.0.31"
 tokio = { version = "1", features = ["net", "io-util", "time", "sync", "macros"] }
 tracing = "0.1.37"
