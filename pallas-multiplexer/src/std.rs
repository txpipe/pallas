use crate::{
    agents::{self, ChannelBuffer},
    bearers::Bearer,
    demux, mux, Message, Payload,
};

use std::{
    sync::{
        atomic::{AtomicBool, Ordering},
        mpsc::{channel, Receiver, RecvTimeoutError, SendError, Sender},
        Arc,
    },
    thread::{spawn, JoinHandle},
};

pub type StdIngress = Receiver<Message>;

impl mux::Ingress for StdIngress {
    fn recv_timeout(&mut self, duration: Duration) -> Result<Message, mux::IngressError> {
        match Receiver::recv_timeout(self, duration) {
            Ok(x) => Ok(x),
            Err(RecvTimeoutError::Disconnected) => Err(mux::IngressError::Disconnected),
            Err(RecvTimeoutError::Timeout) => Err(mux::IngressError::Empty),
        }
    }
}

pub type StdEgress = Sender<Payload>;

impl demux::Egress for StdEgress {
    fn send(&self, payload: Payload) -> Result<(), demux::EgressError> {
        match Sender::send(self, payload) {
            Ok(_) => Ok(()),
            Err(SendError(p)) => Err(demux::EgressError(p)),
        }
    }
}

pub struct StdPlexer {
    pub muxer: mux::Muxer<StdIngress>,
    pub demuxer: demux::Demuxer<StdEgress>,
    pub mux_tx: Sender<Message>,
}

impl StdPlexer {
    pub fn new(bearer: Bearer) -> Self {
        let (mux_tx, mux_rx) = channel::<Message>();

        Self {
            muxer: mux::Muxer::new(bearer.clone(), mux_rx),
            demuxer: demux::Demuxer::new(bearer),
            mux_tx,
        }
    }

    pub fn use_channel(&mut self, protocol: u16) -> StdChannel {
        let (demux_tx, demux_rx) = channel::<Payload>();
        self.demuxer.register(protocol, demux_tx);

        let mux_tx = self.mux_tx.clone();

        (protocol, mux_tx, demux_rx)
    }
}

impl mux::Muxer<StdIngress> {
    pub fn block(&mut self, cancel: Cancel) -> Result<(), std::io::Error> {
        let backoff = crossbeam::utils::Backoff::new();

        loop {
            match self.tick() {
                mux::TickOutcome::BearerError(err) => return Err(err),
                mux::TickOutcome::Idle => match cancel.is_set() {
                    true => break Ok(()),
<<<<<<< HEAD
                    false => backoff.snooze(),
=======
                    false => (),
>>>>>>> 879d7028
                },
                mux::TickOutcome::Busy => (),
                mux::TickOutcome::IngressDisconnected => break Ok(()),
            }
        }
    }

    pub fn spawn(mut self) -> Loop {
        let cancel = Cancel::default();
        let cancel2 = cancel.clone();
        let thread = spawn(move || self.block(cancel2));

        Loop { cancel, thread }
    }
}

impl demux::Demuxer<StdEgress> {
    pub fn block(&mut self, cancel: Cancel) -> Result<(), std::io::Error> {
        loop {
            match self.tick() {
                Ok(demux::TickOutcome::Busy) => (),
                Ok(demux::TickOutcome::Idle) => match cancel.is_set() {
                    true => break Ok(()),
                    false => (),
                },
                Err(demux::DemuxError::BearerError(err)) => return Err(err),
                Err(demux::DemuxError::EgressDisconnected(id, _)) => {
                    log::warn!("disconnected protocol {}", id)
                }
                Err(demux::DemuxError::EgressUnknown(id, _)) => {
                    log::warn!("unknown protocol {}", id)
                }
            }
        }
    }

    pub fn spawn(mut self) -> Loop {
        let cancel = Cancel::default();
        let cancel2 = cancel.clone();
        let thread = spawn(move || self.block(cancel2));

        Loop { cancel, thread }
    }
}

pub type StdChannel = (u16, Sender<Message>, Receiver<Payload>);

pub type StdChannelBuffer = ChannelBuffer<StdChannel>;

impl agents::Channel for StdChannel {
    fn enqueue_chunk(&mut self, payload: Payload) -> Result<(), agents::ChannelError> {
        match self.1.send((self.0, payload)) {
            Ok(_) => Ok(()),
            Err(SendError((_, payload))) => Err(agents::ChannelError::NotConnected(Some(payload))),
        }
    }

    fn dequeue_chunk(&mut self) -> Result<Payload, agents::ChannelError> {
        match self.2.recv() {
            Ok(payload) => Ok(payload),
            Err(_) => Err(agents::ChannelError::NotConnected(None)),
        }
    }
}

#[derive(Clone, Debug, Default)]
pub struct Cancel(Arc<AtomicBool>);

impl Cancel {
    pub fn set(&self) {
        self.0.store(true, Ordering::SeqCst);
    }

    pub fn is_set(&self) -> bool {
        self.0.load(Ordering::SeqCst)
    }
}

#[derive(Debug)]
pub struct Loop {
    cancel: Cancel,
    thread: JoinHandle<Result<(), std::io::Error>>,
}

impl Loop {
    pub fn cancel(&self) {
        self.cancel.set();
    }

    pub fn join(self) -> Result<(), std::io::Error> {
        self.thread.join().unwrap()
    }
}<|MERGE_RESOLUTION|>--- conflicted
+++ resolved
@@ -11,6 +11,7 @@
         Arc,
     },
     thread::{spawn, JoinHandle},
+    time::Duration,
 };
 
 pub type StdIngress = Receiver<Message>;
@@ -65,18 +66,12 @@
 
 impl mux::Muxer<StdIngress> {
     pub fn block(&mut self, cancel: Cancel) -> Result<(), std::io::Error> {
-        let backoff = crossbeam::utils::Backoff::new();
-
         loop {
             match self.tick() {
                 mux::TickOutcome::BearerError(err) => return Err(err),
                 mux::TickOutcome::Idle => match cancel.is_set() {
                     true => break Ok(()),
-<<<<<<< HEAD
-                    false => backoff.snooze(),
-=======
                     false => (),
->>>>>>> 879d7028
                 },
                 mux::TickOutcome::Busy => (),
                 mux::TickOutcome::IngressDisconnected => break Ok(()),
