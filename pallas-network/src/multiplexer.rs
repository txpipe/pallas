//! A multiplexer of several mini-protocols through a single bearer

use byteorder::{ByteOrder, NetworkEndian};
use pallas_codec::{minicbor, Fragment};
use std::{
    io::{Read, Write},
    sync::{
        atomic::{AtomicBool, Ordering},
        Arc,
    },
    thread::JoinHandle,
};
use thiserror::Error;
use tokio::sync::mpsc::error::SendError;
use tokio::time::Instant;
use tracing::{debug, error, trace};

type IOResult<T> = std::io::Result<T>;

use std::net as tcp;

#[cfg(unix)]
use std::os::unix::net as unix;

#[cfg(windows)]
use tokio::net::windows::named_pipe::NamedPipeClient;

const HEADER_LEN: usize = 8;

pub type Timestamp = u32;

pub type Payload = Vec<u8>;

pub type Protocol = u16;

#[derive(Debug)]
pub struct Header {
    pub protocol: Protocol,
    pub timestamp: Timestamp,
    pub payload_len: u16,
}

impl From<&[u8]> for Header {
    fn from(value: &[u8]) -> Self {
        let timestamp = NetworkEndian::read_u32(&value[0..4]);
        let protocol = NetworkEndian::read_u16(&value[4..6]);
        let payload_len = NetworkEndian::read_u16(&value[6..8]);

        Self {
            timestamp,
            protocol,
            payload_len,
        }
    }
}

impl From<Header> for [u8; 8] {
    fn from(value: Header) -> Self {
        let mut out = [0u8; 8];
        NetworkEndian::write_u32(&mut out[0..4], value.timestamp);
        NetworkEndian::write_u16(&mut out[4..6], value.protocol);
        NetworkEndian::write_u16(&mut out[6..8], value.payload_len);

        out
    }
}

pub struct Segment {
    pub header: Header,
    pub payload: Payload,
}

pub enum Bearer {
    Tcp(tcp::TcpStream),

    #[cfg(unix)]
    Unix(unix::UnixStream),

    #[cfg(windows)]
    NamedPipe(NamedPipeClient),
}

impl Bearer {
<<<<<<< HEAD
    pub fn connect_tcp(addr: impl tcp::ToSocketAddrs) -> IOResult<Self> {
        let stream = tcp::TcpStream::connect(addr)?;
        stream.set_nodelay(true)?;
=======
    pub async fn connect_tcp(addr: impl ToSocketAddrs) -> Result<Self, tokio::io::Error> {
        let stream = TcpStream::connect(addr).await?;
        // add tcp_keepalive
        let sock_ref = socket2::SockRef::from(&stream);
        let mut tcp_keepalive = socket2::TcpKeepalive::new();
        tcp_keepalive = tcp_keepalive.with_time(tokio::time::Duration::from_secs(20));
        tcp_keepalive = tcp_keepalive.with_interval(tokio::time::Duration::from_secs(20));
        let _ = sock_ref.set_tcp_keepalive(&tcp_keepalive);
        // add tcp_nodelay
        let _ = sock_ref.set_nodelay(true);        

>>>>>>> d1e40907
        Ok(Self::Tcp(stream))
    }

    pub async fn connect_tcp_timeout(
        addr: impl tcp::ToSocketAddrs,
        timeout: std::time::Duration,
    ) -> IOResult<Self> {
        let addr = addr.to_socket_addrs()?.next().unwrap();
        let stream = tcp::TcpStream::connect_timeout(&addr, timeout)?;
        stream.set_nodelay(true)?;
        Ok(Self::Tcp(stream))
    }

    pub fn accept_tcp(listener: &tcp::TcpListener) -> IOResult<(Self, tcp::SocketAddr)> {
        let (stream, addr) = listener.accept()?;
        stream.set_nodelay(true)?;
        Ok((Self::Tcp(stream), addr))
    }

    #[cfg(unix)]
    pub fn connect_unix(path: impl AsRef<std::path::Path>) -> IOResult<Self> {
        let stream = unix::UnixStream::connect(path)?;
        Ok(Self::Unix(stream))
    }

    #[cfg(unix)]
    pub fn accept_unix(listener: &unix::UnixListener) -> IOResult<(Self, unix::SocketAddr)> {
        let (stream, addr) = listener.accept()?;
        Ok((Self::Unix(stream), addr))
    }

    // #[cfg(windows)]
    // pub fn connect_named_pipe(pipe_name: impl AsRef<std::ffi::OsStr>) ->
    // IOResult<Self> {     let client =
    // tokio::net::windows::named_pipe::ClientOptions::new().open(&pipe_name)?;
    //     Ok(Self::NamedPipe(client))
    // }

    pub fn into_split(self) -> (BearerReadHalf, BearerWriteHalf) {
        match self {
            Bearer::Tcp(x) => {
                let y = x.try_clone().unwrap();
                (BearerReadHalf::Tcp(x), BearerWriteHalf::Tcp(y))
            }

            #[cfg(unix)]
            Bearer::Unix(x) => {
                let y = x.try_clone().unwrap();
                (BearerReadHalf::Unix(x), BearerWriteHalf::Unix(y))
            }
        }
    }
}

pub enum BearerReadHalf {
    Tcp(tcp::TcpStream),

    #[cfg(unix)]
    Unix(unix::UnixStream),
}

impl BearerReadHalf {
    fn read_exact(&mut self, buf: &mut [u8]) -> IOResult<()> {
        match self {
            BearerReadHalf::Tcp(x) => x.read_exact(buf),

            #[cfg(unix)]
            BearerReadHalf::Unix(x) => x.read_exact(buf),
        }
    }
}

pub enum BearerWriteHalf {
    Tcp(tcp::TcpStream),

    #[cfg(unix)]
    Unix(unix::UnixStream),
}

impl BearerWriteHalf {
    fn write_all(&mut self, buf: &[u8]) -> IOResult<()> {
        match self {
            Self::Tcp(x) => x.write_all(buf),

            #[cfg(unix)]
            Self::Unix(x) => x.write_all(buf),
        }
    }

    fn flush(&mut self) -> IOResult<()> {
        match self {
            Self::Tcp(x) => x.flush(),

            #[cfg(unix)]
            Self::Unix(x) => x.flush(),
        }
    }
}

#[derive(Debug, Error)]
pub enum Error {
    #[error("no data available in bearer to complete segment")]
    EmptyBearer,

    #[error("bearer I/O error")]
    BearerIo(tokio::io::Error),

    #[error("failure to encode channel message")]
    Decoding(String),

    #[error("failure to decode channel message")]
    Encoding(String),

    #[error("agent failed to enqueue chunk for protocol {0}")]
    AgentEnqueue(Protocol, Payload),

    #[error("agent failed to dequeue chunk")]
    AgentDequeue,

    #[error("plexer failed to dumux chunk for protocol {0}")]
    PlexerDemux(Protocol, Payload),

    #[error("plexer failed to mux chunk")]
    PlexerMux,
}

type Egress = (
    tokio::sync::broadcast::Sender<(Protocol, Payload)>,
    tokio::sync::broadcast::Receiver<(Protocol, Payload)>,
);

pub struct Demuxer(BearerReadHalf, Egress);

impl Demuxer {
    pub fn new(bearer: BearerReadHalf) -> Self {
        let egress = tokio::sync::broadcast::channel(100);
        Self(bearer, egress)
    }

    pub fn read_segment(&mut self) -> Result<(Protocol, Payload), Error> {
        trace!("waiting for segment header");
        let mut buf = vec![0u8; HEADER_LEN];
        self.0.read_exact(&mut buf).map_err(Error::BearerIo)?;
        let header = Header::from(buf.as_slice());

        trace!("waiting for full segment");
        let segment_size = header.payload_len as usize;
        let mut buf = vec![0u8; segment_size];
        self.0.read_exact(&mut buf).map_err(Error::BearerIo)?;

        Ok((header.protocol, buf))
    }

    fn demux(&mut self, protocol: Protocol, payload: Payload) -> Result<(), Error> {
        if tracing::event_enabled!(tracing::Level::TRACE) {
            trace!(protocol, data = hex::encode(&payload), "read from bearer");
        }

        self.1
             .0
            .send((protocol, payload))
            .map_err(|err| Error::PlexerDemux(err.0 .0, err.0 .1))?;

        Ok(())
    }

    pub fn subscribe_recv(&self) -> tokio::sync::broadcast::Receiver<(Protocol, Payload)> {
        self.1 .0.subscribe()
    }

    pub fn tick(&mut self) -> Result<(), Error> {
        let (protocol, payload) = self.read_segment()?;
        trace!(protocol, "demux happening");
        self.demux(protocol, payload)
    }
}

type Ingress = (
    tokio::sync::mpsc::Sender<(Protocol, Payload)>,
    tokio::sync::mpsc::Receiver<(Protocol, Payload)>,
);

type Clock = Instant;

pub struct Muxer(BearerWriteHalf, Clock, Ingress);

impl Muxer {
    pub fn new(bearer: BearerWriteHalf) -> Self {
        let ingress = tokio::sync::mpsc::channel(100); // TODO: define buffer
        let clock = Instant::now();
        Self(bearer, clock, ingress)
    }

    fn write_segment(&mut self, protocol: u16, payload: &[u8]) -> Result<(), std::io::Error> {
        let header = Header {
            protocol,
            timestamp: self.1.elapsed().as_micros() as u32,
            payload_len: payload.len() as u16,
        };

        let buf: [u8; 8] = header.into();
        self.0.write_all(&buf)?;
        self.0.write_all(payload)?;

        self.0.flush()?;

        Ok(())
    }

    pub fn mux(&mut self, msg: (Protocol, Payload)) -> Result<(), Error> {
        self.write_segment(msg.0, &msg.1)
            .map_err(|_| Error::PlexerMux)?;

        if tracing::event_enabled!(tracing::Level::TRACE) {
            trace!(
                protocol = msg.0,
                data = hex::encode(&msg.1),
                "write to bearer"
            );
        }

        Ok(())
    }

    pub fn clone_sender(&self) -> tokio::sync::mpsc::Sender<(Protocol, Payload)> {
        self.2 .0.clone()
    }

    pub fn tick(&mut self) -> Result<(), Error> {
        let msg = self.2 .1.blocking_recv();

        if let Some(x) = msg {
            trace!(protocol = x.0, "mux happening");
            self.mux(x)?
        }

        Ok(())
    }
}

type ToPlexerPort = tokio::sync::mpsc::Sender<(Protocol, Payload)>;
type FromPlexerPort = tokio::sync::broadcast::Receiver<(Protocol, Payload)>;

pub struct AgentChannel {
    enqueue_protocol: Protocol,
    dequeue_protocol: Protocol,
    to_plexer: ToPlexerPort,
    from_plexer: FromPlexerPort,
}

impl AgentChannel {
    fn for_client(
        protocol: Protocol,
        to_plexer: ToPlexerPort,
        from_plexer: FromPlexerPort,
    ) -> Self {
        Self {
            enqueue_protocol: protocol,
            dequeue_protocol: protocol ^ 0x8000,
            from_plexer,
            to_plexer,
        }
    }

    fn for_server(
        protocol: Protocol,
        to_plexer: ToPlexerPort,
        from_plexer: FromPlexerPort,
    ) -> Self {
        Self {
            enqueue_protocol: protocol ^ 0x8000,
            dequeue_protocol: protocol,
            from_plexer,
            to_plexer,
        }
    }

    pub async fn enqueue_chunk(&mut self, chunk: Payload) -> Result<(), Error> {
        self.to_plexer
            .send((self.enqueue_protocol, chunk))
            .await
            .map_err(|SendError((protocol, payload))| Error::AgentEnqueue(protocol, payload))
    }

    pub async fn dequeue_chunk(&mut self) -> Result<Payload, Error> {
        loop {
            let (protocol, payload) = self
                .from_plexer
                .recv()
                .await
                .map_err(|_| Error::AgentDequeue)?;

            if protocol == self.dequeue_protocol {
                trace!(protocol, "message for our protocol");
                break Ok(payload);
            }
        }
    }
}

pub struct RunningPlexer {
    demuxer: JoinHandle<Result<(), Error>>,
    muxer: JoinHandle<Result<(), Error>>,
    abort: Arc<AtomicBool>,
}

<<<<<<< HEAD
impl RunningPlexer {
    pub fn abort(&self) {
        self.abort.store(true, Ordering::Relaxed);
=======
impl Plexer {
    pub fn new(bearer: Bearer) -> Self {
        Self {
            clock: Instant::now(),
            bearer: SegmentBuffer::new(bearer),
            ingress: tokio::sync::mpsc::channel(100), // TODO: define buffer
            egress: tokio::sync::broadcast::channel(100000),
        }
>>>>>>> d1e40907
    }

    pub fn join(self) -> Result<(), Error> {
        self.demuxer.join().expect("couldn't join demuxer thread")?;
        self.muxer.join().expect("couldn't join muxer thread")?;

        Ok(())
    }
}

pub struct Plexer {
    demuxer: Demuxer,
    muxer: Muxer,
}

impl Plexer {
    pub fn new(bearer: Bearer) -> Self {
        let (r, w) = bearer.into_split();

        Self {
            demuxer: Demuxer::new(r),
            muxer: Muxer::new(w),
        }
    }

    pub fn subscribe_client(&mut self, protocol: Protocol) -> AgentChannel {
        let to_plexer = self.muxer.clone_sender();
        let from_plexer = self.demuxer.subscribe_recv();
        AgentChannel::for_client(protocol, to_plexer, from_plexer)
    }

    pub fn subscribe_server(&mut self, protocol: Protocol) -> AgentChannel {
        let to_plexer = self.muxer.clone_sender();
        let from_plexer = self.demuxer.subscribe_recv();
        AgentChannel::for_server(protocol, to_plexer, from_plexer)
    }

    pub fn spawn(self) -> RunningPlexer {
        let mut demuxer = self.demuxer;
        let mut muxer = self.muxer;
        let abort = Arc::new(AtomicBool::new(false));

        let demuxer_abort = abort.clone();
        let demuxer = std::thread::spawn(move || loop {
            if demuxer_abort.load(Ordering::Relaxed) {
                break Ok(());
            }

            if let Err(err) = demuxer.tick() {
                break Err(err);
            }
        });

        let muxer_abort = abort.clone();
        let muxer = std::thread::spawn(move || loop {
            if muxer_abort.load(Ordering::Relaxed) {
                break Ok(());
            }

            if let Err(err) = muxer.tick() {
                break Err(err);
            }
        });

        RunningPlexer {
            demuxer,
            muxer,
            abort,
        }
    }
}

/// Protocol value that defines max segment length
pub const MAX_SEGMENT_PAYLOAD_LENGTH: usize = 65535;

fn try_decode_message<M>(buffer: &mut Vec<u8>) -> Result<Option<M>, Error>
where
    M: Fragment,
{
    let mut decoder = minicbor::Decoder::new(buffer);
    let maybe_msg = decoder.decode();

    match maybe_msg {
        Ok(msg) => {
            let pos = decoder.position();
            buffer.drain(0..pos);
            Ok(Some(msg))
        }
        Err(err) if err.is_end_of_input() => Ok(None),
        Err(err) => {
            error!(?err);
            trace!("{}", hex::encode(buffer));
            Err(Error::Decoding(err.to_string()))
        }
    }
}

/// A channel abstraction to hide the complexity of partial payloads
pub struct ChannelBuffer {
    channel: AgentChannel,
    temp: Vec<u8>,
}

impl ChannelBuffer {
    pub fn new(channel: AgentChannel) -> Self {
        Self {
            channel,
            temp: Vec::new(),
        }
    }

    /// Enqueues a msg as a sequence payload chunks
    pub async fn send_msg_chunks<M>(&mut self, msg: &M) -> Result<(), Error>
    where
        M: Fragment,
    {
        let mut payload = Vec::new();
        minicbor::encode(msg, &mut payload).map_err(|err| Error::Encoding(err.to_string()))?;

        let chunks = payload.chunks(MAX_SEGMENT_PAYLOAD_LENGTH);

        for chunk in chunks {
            self.channel.enqueue_chunk(Vec::from(chunk)).await?;
        }

        Ok(())
    }

    /// Reads from the channel until a complete message is found
    pub async fn recv_full_msg<M>(&mut self) -> Result<M, Error>
    where
        M: Fragment,
    {
        trace!(len = self.temp.len(), "waiting for full message");

        if !self.temp.is_empty() {
            trace!("buffer has data from previous payload");

            if let Some(msg) = try_decode_message::<M>(&mut self.temp)? {
                debug!("decoding done");
                return Ok(msg);
            }
        }

        loop {
            let chunk = self.channel.dequeue_chunk().await?;
            self.temp.extend(chunk);

            if let Some(msg) = try_decode_message::<M>(&mut self.temp)? {
                debug!("decoding done");
                return Ok(msg);
            }

            trace!("not enough data");
        }
    }

    pub fn unwrap(self) -> AgentChannel {
        self.channel
    }
}

impl From<AgentChannel> for ChannelBuffer {
    fn from(channel: AgentChannel) -> Self {
        ChannelBuffer::new(channel)
    }
}

#[cfg(test)]
mod tests {
    use super::*;
    use pallas_codec::minicbor;

    #[tokio::test]
    async fn multiple_messages_in_same_payload() {
        let mut input = Vec::new();
        let in_part1 = (1u8, 2u8, 3u8);
        let in_part2 = (6u8, 5u8, 4u8);

        minicbor::encode(in_part1, &mut input).unwrap();
        minicbor::encode(in_part2, &mut input).unwrap();

        let (to_plexer, _) = tokio::sync::mpsc::channel(100);
        let (into_plexer, from_plexer) = tokio::sync::broadcast::channel(100);

        let channel = AgentChannel::for_client(0, to_plexer, from_plexer);

        into_plexer.send((0x8000, input)).unwrap();

        let mut buf = ChannelBuffer::new(channel);

        let out_part1 = buf.recv_full_msg::<(u8, u8, u8)>().await.unwrap();
        let out_part2 = buf.recv_full_msg::<(u8, u8, u8)>().await.unwrap();

        assert_eq!(in_part1, out_part1);
        assert_eq!(in_part2, out_part2);
    }

    #[tokio::test]
    async fn fragmented_message_in_multiple_payloads() {
        let mut input = Vec::new();
        let msg = (11u8, 12u8, 13u8, 14u8, 15u8, 16u8, 17u8);
        minicbor::encode(msg, &mut input).unwrap();

        let (to_plexer, _) = tokio::sync::mpsc::channel(100);
        let (into_plexer, from_plexer) = tokio::sync::broadcast::channel(100);

        let channel = AgentChannel::for_client(0, to_plexer, from_plexer);

        while !input.is_empty() {
            let chunk = Vec::from(input.drain(0..2).as_slice());
            into_plexer.send((0x8000, chunk)).unwrap();
        }

        let mut buf = ChannelBuffer::new(channel);

        let out_msg = buf
            .recv_full_msg::<(u8, u8, u8, u8, u8, u8, u8)>()
            .await
            .unwrap();

        assert_eq!(msg, out_msg);
    }
}<|MERGE_RESOLUTION|>--- conflicted
+++ resolved
@@ -81,11 +81,6 @@
 }
 
 impl Bearer {
-<<<<<<< HEAD
-    pub fn connect_tcp(addr: impl tcp::ToSocketAddrs) -> IOResult<Self> {
-        let stream = tcp::TcpStream::connect(addr)?;
-        stream.set_nodelay(true)?;
-=======
     pub async fn connect_tcp(addr: impl ToSocketAddrs) -> Result<Self, tokio::io::Error> {
         let stream = TcpStream::connect(addr).await?;
         // add tcp_keepalive
@@ -95,9 +90,8 @@
         tcp_keepalive = tcp_keepalive.with_interval(tokio::time::Duration::from_secs(20));
         let _ = sock_ref.set_tcp_keepalive(&tcp_keepalive);
         // add tcp_nodelay
-        let _ = sock_ref.set_nodelay(true);        
-
->>>>>>> d1e40907
+        let _ = sock_ref.set_nodelay(true);
+
         Ok(Self::Tcp(stream))
     }
 
@@ -404,20 +398,9 @@
     abort: Arc<AtomicBool>,
 }
 
-<<<<<<< HEAD
 impl RunningPlexer {
     pub fn abort(&self) {
         self.abort.store(true, Ordering::Relaxed);
-=======
-impl Plexer {
-    pub fn new(bearer: Bearer) -> Self {
-        Self {
-            clock: Instant::now(),
-            bearer: SegmentBuffer::new(bearer),
-            ingress: tokio::sync::mpsc::channel(100), // TODO: define buffer
-            egress: tokio::sync::broadcast::channel(100000),
-        }
->>>>>>> d1e40907
     }
 
     pub fn join(self) -> Result<(), Error> {
