--- conflicted
+++ resolved
@@ -4,15 +4,6 @@
 };
 use pallas_codec::utils::{AnyCbor, AnyUInt, Bytes, KeyValuePairs, TagWrap};
 use pallas_crypto::hash::Hash;
-<<<<<<< HEAD
-use pallas_network::facades::{NodeClient, PeerClient, PeerServer};
-use pallas_network::miniprotocols::blockfetch::BlockRequest;
-use pallas_network::miniprotocols::chainsync::{ClientRequest, HeaderContent, Tip};
-use pallas_network::miniprotocols::handshake::n2n::VersionData;
-use pallas_network::miniprotocols::localstate::queries_v16::{
-    Addr, Addrs, ChainBlockNumber, Fraction, GenesisConfig, Snapshots, Stakes,
-    SystemStart, UnitInterval, Value, RationalNumber,
-=======
 use pallas_network::{
     facades::{NodeClient, PeerClient, PeerServer},
     multiplexer::{Bearer, Plexer},
@@ -26,11 +17,10 @@
         handshake, localstate, txsubmission, MAINNET_MAGIC, blockfetch,
         Point,
     },
->>>>>>> cfc840f1
 };
 use pallas_network::miniprotocols::localstate::queries_v16::{
-    self, Addr, Addrs, ChainBlockNumber, Fraction, Genesis, Snapshots, Stakes,
-    SystemStart, UnitInterval, Value, StakeAddr,
+    self, Addr, Addrs, ChainBlockNumber, Fraction, GenesisConfig, Snapshots, Stakes,
+    SystemStart, UnitInterval, Value, StakeAddr, RationalNumber,
 };
 use hex::FromHex;
 
@@ -561,15 +551,9 @@
             );
             assert_eq!(*server.statequery().state(), localstate::State::Querying);
 
-<<<<<<< HEAD
             let rational = RationalNumber { numerator: 10, denominator: 20 };
             let pool = localstate::queries_v16::Pool {
                 stakes: rational.clone(),
-=======
-            let fraction = Fraction { num: 10, dem: 20 };
-            let pool = queries_v16::Pool {
-                stakes: fraction.clone(),
->>>>>>> cfc840f1
                 hashes: b"pool1qv4qgv62s3ha74p0643nexee9zvcdydcyahqqnavhj90zheuykz"
                     .to_vec()
                     .into(),
@@ -925,15 +909,9 @@
             .into_decode()
             .unwrap();
 
-<<<<<<< HEAD
         let rational = RationalNumber { numerator: 10, denominator: 20 };
         let pool = localstate::queries_v16::Pool {
             stakes: rational.clone(),
-=======
-        let fraction = Fraction { num: 10, dem: 20 };
-        let pool = queries_v16::Pool {
-            stakes: fraction.clone(),
->>>>>>> cfc840f1
             hashes: b"pool1qv4qgv62s3ha74p0643nexee9zvcdydcyahqqnavhj90zheuykz"
                 .to_vec()
                 .into(),
