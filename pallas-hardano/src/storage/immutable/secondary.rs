use std::{
    fs::File,
    io::{BufReader, Read, Seek},
    path::Path,
};

pub type PrimaryIndex = super::primary::Reader;

use crate::storage::immutable::{primary, secondary};

// See https://input-output-hk.github.io/ouroboros-consensus/pdfs/report.pdf, section 8.2.2
binary_layout::define_layout!(layout, BigEndian, {
    block_offset: u64,
    header_offset: u16,
    header_size: u16,
    checksum: u32,
    header_hash: [u8; 32],
    block_or_ebb: [u8; 8],
});

#[derive(thiserror::Error, Debug)]
pub enum Error {
    #[error("Cannot open file, error: {0}")]
    CannotOpenFile(std::io::Error),
    #[error("Cannot read secondary index, error: {0}")]
    CannotReadSecondaryIndex(std::io::Error),
    #[error("Inconsistent state between primary and secondary index")]
    InconsistentState,
    #[error(transparent)]
    PrimaryIndexError(primary::Error),
}

#[derive(Debug)]
pub struct Entry {
    pub block_offset: u64,
    pub header_offset: u16,
    pub header_size: u16,
    pub checksum: u32,
    pub header_hash: [u8; 32],
    pub block_or_ebb: [u8; 8],
}

impl Entry {
    fn from<S>(view: layout::View<S>) -> Self
    where
        S: AsRef<[u8]>,
    {
        Self {
            block_offset: view.block_offset().read(),
            header_offset: view.header_offset().read(),
            header_size: view.header_size().read(),
            checksum: view.checksum().read(),
            header_hash: *view.header_hash(),
            block_or_ebb: *view.block_or_ebb(),
        }
    }
}

pub type SecondaryOffset = u32;

pub struct Reader {
    inner: BufReader<File>,
    index: PrimaryIndex,
    current: Option<Result<primary::Entry, primary::Error>>,
}

impl Reader {
    pub fn open(mut index: PrimaryIndex, file: File) -> Self {
        let inner = BufReader::new(file);

        let current = index.next_occupied();

        Self {
            inner,
            index,
            current,
        }
    }
}

impl Iterator for Reader {
    type Item = Result<Entry, Error>;

    fn next(&mut self) -> Option<Self::Item> {
        let current = match self.current.take()? {
            Ok(x) => x.offset()?,
            Err(err) => {
                self.current = None;
                return Some(Err(Error::PrimaryIndexError(err)));
            }
        };

        let start = match self.inner.stream_position() {
            Ok(x) => x,
            Err(err) => {
                self.current = None;
                return Some(Err(Error::CannotReadSecondaryIndex(err)));
            }
        };

        let delta = current as u64 - start;

        match self.inner.seek_relative(delta as i64) {
            Ok(_) => (),
            Err(err) => {
                self.current = None;
                return Some(Err(Error::CannotReadSecondaryIndex(err)));
            }
        }

        let mut buf = vec![0u8; layout::SIZE.unwrap()];

        match self.inner.read_exact(&mut buf) {
            Ok(_) => {
                let view = layout::View::new(&buf);
                let entry = Entry::from(view);

                self.current = self.index.next_occupied();

                Some(Ok(entry))
            }
            Err(err) if err.kind() == std::io::ErrorKind::UnexpectedEof => {
                self.current = None;
                Some(Err(Error::InconsistentState))
            }
            Err(err) => {
                self.current = None;
                Some(Err(Error::CannotReadSecondaryIndex(err)))
            }
        }
    }
}

pub fn read_entries(dir: &Path, name: &str) -> Result<Reader, Error> {
    let primary = dir.join(name).with_extension("primary");
    let primary = std::fs::File::open(primary).map_err(Error::CannotOpenFile)?;
    let primary = primary::Reader::open(primary).map_err(Error::PrimaryIndexError)?;

    let secondary = dir.join(name).with_extension("secondary");
    let secondary = std::fs::File::open(secondary).map_err(Error::CannotOpenFile)?;

    Ok(secondary::Reader::open(primary, secondary))
}

#[cfg(test)]
mod tests {
    use std::path::Path;

    #[test]
    fn can_parse_all_entries() {
        let reader = super::read_entries(Path::new("../test_data"), "01836").unwrap();

        for entry in reader {
            entry.unwrap();
        }
    }

    #[test]
<<<<<<< HEAD
    fn can_parse_inconsistent_entries() {
=======
    fn errors_on_inconsistent_entries() {
>>>>>>> 412fde4d
        let reader =
            super::read_entries(Path::new("../test_data/inconsistent_indexes"), "10366").unwrap();

        for entry in reader {
<<<<<<< HEAD
            entry.unwrap();
=======
            match entry {
                Ok(_) => continue,
                Err(x) => assert!(matches!(x, super::Error::InconsistentState)),
            }
>>>>>>> 412fde4d
        }
    }
}<|MERGE_RESOLUTION|>--- conflicted
+++ resolved
@@ -156,23 +156,15 @@
     }
 
     #[test]
-<<<<<<< HEAD
-    fn can_parse_inconsistent_entries() {
-=======
     fn errors_on_inconsistent_entries() {
->>>>>>> 412fde4d
         let reader =
             super::read_entries(Path::new("../test_data/inconsistent_indexes"), "10366").unwrap();
 
         for entry in reader {
-<<<<<<< HEAD
-            entry.unwrap();
-=======
             match entry {
                 Ok(_) => continue,
                 Err(x) => assert!(matches!(x, super::Error::InconsistentState)),
             }
->>>>>>> 412fde4d
         }
     }
 }