use pallas::network::{
    facades::NodeClient,
    miniprotocols::{chainsync, localstate::queries_v16, Point, PRE_PRODUCTION_MAGIC},
};
use tracing::info;

async fn do_localstate_query(client: &mut NodeClient) {
    let client = client.statequery();

    client.acquire(None).await.unwrap();

    // let result = queries_v16::get_chain_point(client).await.unwrap();
    // info!("result: {:?}", result);
    //
    // let result = queries_v16::get_system_start(client).await.unwrap();
    // info!("result: {:?}", result);

    let era = queries_v16::get_current_era(client).await.unwrap();
    info!("result: {:?}", era);

    // let result = queries_v16::get_block_epoch_number(client, era)
    //     .await
    //     .unwrap();
    // info!("result: {:?}", result);
    //
    // let result = queries_v16::get_stake_distribution(client, era)
    //     .await
    //     .unwrap();
    // info!("result: {:?}", result);

    // let string_address =
    //     "616464725f7465737431767238303037366c3378357577366e39346e7768676d763773736779366d757a66343775676e367a306c3932726867326d67747530".to_string();

    // String::from(include_str!("../../test_data/byron2.address")),
    // let string_address =
    // String::from(include_str!("../../../test_data/byron2.address"));
    // let string_address =
    //     "addr_test1vr80076l3x5uw6n94nwhgmv7ssgy6muzf47ugn6z0l92rhg2mgtu0".
    // to_string();
    let string_address =
        "addr_test1vr80076l3x5uw6n94nwhgmv7ssgy6muzf47ugn6z0l92rhg2mgtu0".to_string();

    let result = queries_v16::get_utxo_by_address(client, era, string_address)
        .await
        .unwrap();
<<<<<<< HEAD
=======
    info!("result: {:?}", result);

    let result = queries_v16::get_stake_distribution(client, era)
        .await
        .unwrap();
>>>>>>> 64598946
    info!("result: {:?}", result);

    client.send_release().await.unwrap();
}

async fn do_chainsync(client: &mut NodeClient) {
    let known_points = vec![Point::Specific(
        43847831u64,
        hex::decode("15b9eeee849dd6386d3770b0745e0450190f7560e5159b1b3ab13b14b2684a45").unwrap(),
    )];

    let (point, _) = client
        .chainsync()
        .find_intersect(known_points)
        .await
        .unwrap();

    info!("intersected point is {:?}", point);

    for _ in 0..10 {
        let next = client.chainsync().request_next().await.unwrap();

        match next {
            chainsync::NextResponse::RollForward(h, _) => {
                log::info!("rolling forward, block size: {}", h.len())
            }
            chainsync::NextResponse::RollBackward(x, _) => log::info!("rollback to {:?}", x),
            chainsync::NextResponse::Await => log::info!("tip of chain reached"),
        };
    }
}

// change the following to match the Cardano node socket in your local
// environment
const SOCKET_PATH: &str = "/tmp/node.socket";

#[cfg(unix)]
#[tokio::main]
async fn main() {
    tracing::subscriber::set_global_default(
        tracing_subscriber::FmtSubscriber::builder()
            .with_max_level(tracing::Level::TRACE)
            .finish(),
    )
    .unwrap();

    // we connect to the unix socket of the local node. Make sure you have the right
    // path for your environment
    let mut client = NodeClient::connect(SOCKET_PATH, PRE_PRODUCTION_MAGIC)
        .await
        .unwrap();

    // execute an arbitrary "Local State" query against the node
    do_localstate_query(&mut client).await;

    // execute the chainsync flow from an arbitrary point in the chain
    // do_chainsync(&mut client).await;
}

#[cfg(not(target_family = "unix"))]
fn main() {
    panic!("can't use n2c unix socket on non-unix systems");
}<|MERGE_RESOLUTION|>--- conflicted
+++ resolved
@@ -43,15 +43,12 @@
     let result = queries_v16::get_utxo_by_address(client, era, string_address)
         .await
         .unwrap();
-<<<<<<< HEAD
-=======
     info!("result: {:?}", result);
 
-    let result = queries_v16::get_stake_distribution(client, era)
-        .await
-        .unwrap();
->>>>>>> 64598946
-    info!("result: {:?}", result);
+    // let result = queries_v16::get_stake_distribution(client, era)
+    //     .await
+    //     .unwrap();
+    // info!("result: {:?}", result);
 
     client.send_release().await.unwrap();
 }
