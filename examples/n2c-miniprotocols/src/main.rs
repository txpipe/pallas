use std::{collections::BTreeSet, str::FromStr};

use pallas::{
    codec::utils::Bytes,
    crypto::hash::Hash,
    ledger::{addresses::Address, traverse::MultiEraBlock},
    network::{
        facades::NodeClient,
        miniprotocols::{
            chainsync,
<<<<<<< HEAD
            localstate::queries_v16::{
                self, Addr, Addrs, Credential, DRep, StakeAddr, TransactionInput,
            },
=======
            localstate::queries_v16::{self, Addr, Addrs, Coin, Either, StakeAddr, TransactionInput},
>>>>>>> 4507f1d4
            localtxsubmission::SMaybe,
            Point, PRE_PRODUCTION_MAGIC,
        },
    },
};
use tracing::info;

async fn do_localstate_query(client: &mut NodeClient) {
    let client = client.statequery();

    client.acquire(None).await.unwrap();

    // Get UTxO from a (singleton) set of tx inputs.
    let transaction_id =
        Hash::<32>::from_str("15244950ed56a3af61a00f62584779fb53a9f3910468013a2b00b94b8bbc10e0")
            .unwrap();
    let tx_in = TransactionInput {
        transaction_id,
        index: 0,
    };
    let mut txins = BTreeSet::new();
    txins.insert(tx_in);

    let result = queries_v16::get_utxo_by_txin(client, 6, txins)
        .await
        .unwrap();
    info!("result: {:?}", result);

    let result = queries_v16::get_chain_point(client).await.unwrap();
    info!("result: {:?}", result);

    let result = queries_v16::get_system_start(client).await.unwrap();
    info!("result: {:?}", result);

    let result = queries_v16::get_chain_block_no(client).await.unwrap();
    info!("result: {:?}", result);

    let era = queries_v16::get_current_era(client).await.unwrap();
    info!("result: {:?}", era);

    let result = queries_v16::get_proposed_pparams_updates(client, era)
        .await
        .unwrap();
    info!("result: {:02x?}", result);

    let result = queries_v16::get_ratify_state(client, era).await.unwrap();
    info!("result: {:02x?}", result);

    let result = queries_v16::get_account_state(client, era).await.unwrap();
    info!("result: {:02x?}", result);

    // Not yet available in the Cardano node to test.
    // let result = queries_v16::get_big_ledger_snapshot(client, era)
    //     .await
    //     .unwrap();
    // info!("result: {:02x?}", result);

    let gov_ids: BTreeSet<_> = [].into();
    let result = queries_v16::get_proposals(client, era, gov_ids.into())
        .await
        .unwrap();
    info!("result: {:02x?}", result);

    let result = queries_v16::get_future_protocol_params(client, era)
        .await
        .unwrap();
    info!("result: {:02x?}", result);

    // This one is large (~120MB in preprod).
    // let result = queries_v16::get_gov_state(client, era).await.unwrap();
    // info!("result: {:02x?}", result);

    // CC Member cc_cold1zwn2tcqxl48g75gx9hzrzd3rdxe2gv2q408d32307gjk67cp3tktt
    let cold_bytes =
        Bytes::from_str("a6a5e006fd4e8f51062dc431362369b2a43140abced8aa2ff2256d7b").unwrap();
    let colds: BTreeSet<_> = [Credential::from((0x01, cold_bytes))].into();
    let hots: BTreeSet<_> = [].into();
    let status: BTreeSet<_> = [].into();

    let result = queries_v16::get_committee_members_state(
        client,
        era,
        colds.into(),
        hots.into(),
        status.into(),
    )
    .await
    .unwrap();
    println!("result: {:?}", result);

    let result = queries_v16::get_constitution(client, era).await.unwrap();
    info!("result: {:02x?}", result);

    // Getting delegation and rewards for preprod stake addresses:
    let mut addrs = BTreeSet::new();
    // 1. `stake_test1uqfp3atrunssjk8a4w7lk3ct97wnscs4wc7v3ynnmx7ll7s2ea9p2`
    let addr: Addr = hex::decode("1218F563E4E10958FDABBDFB470B2F9D386215763CC89273D9BDFFFA")
        .unwrap()
        .into();
    addrs.insert(StakeAddr::from((0x00, addr)));
    // 2. `stake_test1upvpjglz8cz97wc26qf2glnz3q7egxq58xxul28ma2yhwkqhfylwh`
    let addr: Addr = hex::decode("581923e23e045f3b0ad012a47e62883d941814398dcfa8fbea897758")
        .unwrap()
        .into();
    addrs.insert(StakeAddr::from((0x00, addr.clone())));

    let result = queries_v16::get_filtered_delegations_rewards(client, era, addrs.clone())
        .await
        .unwrap();
    info!("result: {:?}", result);

    let result = queries_v16::get_stake_deleg_deposits(client, era, addrs.into())
        .await
        .unwrap();
    info!("result: {:?}", result);

    let addrs: BTreeSet<_> = [Either::<Coin, _>::Right((0x00, addr).into())].into();

<<<<<<< HEAD
    let result = queries_v16::get_filtered_delegations_rewards(client, era, addrs.clone())
=======
    let result = queries_v16::get_non_myopic_member_rewards(client, era, addrs.clone().into())
>>>>>>> 4507f1d4
        .await
        .unwrap();
    info!("result: {:?}", result);

    let result = queries_v16::get_filtered_vote_delegatees(client, era, addrs.into())
        .await
        .unwrap();
    info!("result: {:02x?}", result);

    let pool_id1 = "fdb5834ba06eb4baafd50550d2dc9b3742d2c52cc5ee65bf8673823b";
    let pool_id1 = Bytes::from_str(pool_id1).unwrap();
    let pool_id2 = "1e3105f23f2ac91b3fb4c35fa4fe301421028e356e114944e902005b";
    let pool_id2 = Bytes::from_str(pool_id2).unwrap();
    let pools: BTreeSet<_> = [pool_id1, pool_id2].into();

    let result = queries_v16::get_stake_pool_params(client, era, pools.clone().into())
        .await
        .unwrap();
    info!("result: {:?}", result);

    let result = queries_v16::get_pool_state(client, era, SMaybe::Some(pools.clone().into()))
        .await
        .unwrap();
    info!("result: {:?}", result);

    let result = queries_v16::get_pool_distr(client, era, SMaybe::Some(pools.clone().into()))
        .await
        .unwrap();
    info!("result: {:02x?}", result);

    let result = queries_v16::get_spo_stake_distr(client, era, pools.into())
        .await
        .unwrap();
    info!("result: {:02x?}", result);

    let result = queries_v16::get_block_epoch_number(client, era)
        .await
        .unwrap();
    info!("result: {:?}", result);

    let result = queries_v16::get_stake_distribution(client, era)
        .await
        .unwrap();
    info!("result: {:?}", result);

    let addrx = "addr_test1vr80076l3x5uw6n94nwhgmv7ssgy6muzf47ugn6z0l92rhg2mgtu0".to_string();
    let addrx: Address = Address::from_bech32(&addrx).unwrap();
    let addrx: Addr = addrx.to_vec().into();

    let addry =
    "008c5bf0f2af6f1ef08bb3f6ec702dd16e1c514b7e1d12f7549b47db9f4d943c7af0aaec774757d4745d1a2c8dd3220e6ec2c9df23f757a2f8"
    .to_string();
    let addry: Address = Address::from_hex(&addry).unwrap();
    let addry: Addr = addry.to_vec().into();

    let addrs: Addrs = vec![addrx, addry];
    let result = queries_v16::get_utxo_by_address(client, era, addrs)
        .await
        .unwrap();
    info!("result: {:?}", result);

    let result = queries_v16::get_current_pparams(client, era).await.unwrap();
    println!("result: {:?}", result);

    // Stake pool ID/verification key hash (either Bech32-decoded or hex-decoded).
    // Empty Set means all pools.
    let pools: BTreeSet<Bytes> = BTreeSet::new();
    let result = queries_v16::get_stake_snapshots(client, era, SMaybe::Some(pools.into()))
        .await
        .unwrap();
    println!("result: {:?}", result);

    let result = queries_v16::get_genesis_config(client, era).await.unwrap();
    println!("result: {:?}", result);

    // DRep drep1ygpuetneftlmufa97hm5mf3xvqpdkyw656hyg6h20qaewtg3csnkc
    let drep_bytes =
        Bytes::from_str("03ccae794affbe27a5f5f74da6266002db11daa6ae446aea783b972d").unwrap();
    let dreps: BTreeSet<_> = [DRep::KeyHash(drep_bytes.clone())].into();

    let result = queries_v16::get_drep_stake_distr(client, era, dreps.into())
        .await
        .unwrap();
    println!("result: {:?}", result);

    let dreps: BTreeSet<_> = [StakeAddr::from((0x00, drep_bytes))].into();
    let result = queries_v16::get_drep_state(client, era, dreps.into())
        .await
        .unwrap();
    info!("result: {:02x?}", result);

    client.send_release().await.unwrap();
}

async fn do_chainsync(client: &mut NodeClient) {
    let known_points = vec![Point::Specific(
        77110778u64,
        hex::decode("18e6eeaa592c42113280ba47a0829355e6bed1c9ce67cce4be502d6031d0679a").unwrap(),
    )];

    let (point, _) = client
        .chainsync()
        .find_intersect(known_points)
        .await
        .unwrap();

    info!("intersected point is {:?}", point);

    loop {
        let next = client.chainsync().request_or_await_next().await.unwrap();
        match next {
            chainsync::NextResponse::RollForward(h, _) => {
                let block_number = MultiEraBlock::decode(&h).unwrap().number();
                info!("rolling forward {}, block size: {}", block_number, h.len())
            }
            chainsync::NextResponse::RollBackward(x, _) => info!("rollback to {:?}", x),
            chainsync::NextResponse::Await => info!("tip of chain reached"),
        };
    }
}

// change the following to match the Cardano node socket in your local
// environment
#[cfg(unix)]
const SOCKET_PATH: &str = "/tmp/node.socket";

#[cfg(unix)]
#[tokio::main]
async fn main() {
    tracing::subscriber::set_global_default(
        tracing_subscriber::FmtSubscriber::builder()
            .with_max_level(tracing::Level::TRACE)
            .finish(),
    )
    .unwrap();

    // we connect to the unix socket of the local node. Make sure you have the right
    // path for your environment
    let mut client = NodeClient::connect(SOCKET_PATH, PRE_PRODUCTION_MAGIC)
        .await
        .unwrap();

    // execute an arbitrary "Local State" query against the node
    do_localstate_query(&mut client).await;

    // execute the chainsync flow from an arbitrary point in the chain
    do_chainsync(&mut client).await;
}

// change the following to match the Cardano node named-pipe in your local
// environment
#[cfg(target_family = "windows")]
const PIPE_NAME: &str = "\\\\.\\pipe\\cardano-pallas";

#[cfg(target_family = "windows")]
#[tokio::main]
async fn main() {
    tracing::subscriber::set_global_default(
        tracing_subscriber::FmtSubscriber::builder()
            .with_max_level(tracing::Level::TRACE)
            .finish(),
    )
    .unwrap();

    // we connect to the named-pipe of the local node. Make sure you have the right
    // path for your environment
    let mut client = NodeClient::connect(PIPE_NAME, PRE_PRODUCTION_MAGIC)
        .await
        .unwrap();

    // execute an arbitrary "Local State" query against the node
    do_localstate_query(&mut client).await;

    // execute the chainsync flow from an arbitrary point in the chain
    do_chainsync(&mut client).await;
}<|MERGE_RESOLUTION|>--- conflicted
+++ resolved
@@ -8,13 +8,9 @@
         facades::NodeClient,
         miniprotocols::{
             chainsync,
-<<<<<<< HEAD
             localstate::queries_v16::{
-                self, Addr, Addrs, Credential, DRep, StakeAddr, TransactionInput,
+                self, Addr, Addrs, Credential, Coin, Either, DRep, StakeAddr, TransactionInput,
             },
-=======
-            localstate::queries_v16::{self, Addr, Addrs, Coin, Either, StakeAddr, TransactionInput},
->>>>>>> 4507f1d4
             localtxsubmission::SMaybe,
             Point, PRE_PRODUCTION_MAGIC,
         },
@@ -126,6 +122,11 @@
         .unwrap();
     info!("result: {:?}", result);
 
+    let result = queries_v16::get_filtered_vote_delegatees(client, era, addrs.clone().into())
+        .await
+        .unwrap();
+    info!("result: {:02x?}", result);
+
     let result = queries_v16::get_stake_deleg_deposits(client, era, addrs.into())
         .await
         .unwrap();
@@ -133,19 +134,10 @@
 
     let addrs: BTreeSet<_> = [Either::<Coin, _>::Right((0x00, addr).into())].into();
 
-<<<<<<< HEAD
-    let result = queries_v16::get_filtered_delegations_rewards(client, era, addrs.clone())
-=======
     let result = queries_v16::get_non_myopic_member_rewards(client, era, addrs.clone().into())
->>>>>>> 4507f1d4
-        .await
-        .unwrap();
-    info!("result: {:?}", result);
-
-    let result = queries_v16::get_filtered_vote_delegatees(client, era, addrs.into())
-        .await
-        .unwrap();
-    info!("result: {:02x?}", result);
+        .await
+        .unwrap();
+    info!("result: {:?}", result);
 
     let pool_id1 = "fdb5834ba06eb4baafd50550d2dc9b3742d2c52cc5ee65bf8673823b";
     let pool_id1 = Bytes::from_str(pool_id1).unwrap();
