--- conflicted
+++ resolved
@@ -1,13 +1,7 @@
 use pallas_codec::utils::KeepRaw;
 use pallas_primitives::{
-<<<<<<< HEAD
-    alonzo::{self, BootstrapWitness, NativeScript, PlutusData, VKeyWitness},
-    babbage::PlutusV2Script,
-    conway::{self, PlutusV3Script},
-=======
     alonzo::{self, BootstrapWitness, NativeScript, VKeyWitness},
     conway, PlutusData, PlutusScript,
->>>>>>> 061a7796
 };
 
 use crate::{MultiEraRedeemer, MultiEraTx};
@@ -153,20 +147,12 @@
             Self::Conway(x) => match x.transaction_witness_set.redeemer.as_deref() {
                 Some(conway::Redeemers::Map(x)) => x
                     .iter()
-<<<<<<< HEAD
-                    .map(|(k, v)| MultiEraRedeemer::from_conway_map(k, v))
-                    .collect(),
-                Some(conway::Redeemers::List(x)) => {
-                    x.iter().map(MultiEraRedeemer::from_conway_list).collect()
-                }
-=======
                     .map(|(k, v)| MultiEraRedeemer::from_conway(k, v))
                     .collect(),
                 Some(conway::Redeemers::List(x)) => x
                     .iter()
                     .map(MultiEraRedeemer::from_conway_deprecated)
                     .collect(),
->>>>>>> 061a7796
                 _ => vec![],
             },
         }
