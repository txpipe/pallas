//! A multiplexer of several mini-protocols through a single bearer

use std::collections::HashMap;

use byteorder::{ByteOrder, NetworkEndian};
use pallas_codec::{minicbor, Fragment};
use thiserror::Error;
use tokio::io::{AsyncReadExt, AsyncWriteExt};
use tokio::task::JoinHandle;
use tokio::time::Instant;
use tokio::{select, sync::mpsc::error::SendError};
use tracing::{debug, error, trace, warn};

type IOResult<T> = tokio::io::Result<T>;

use tokio::net as tcp;

#[cfg(unix)]
use tokio::net as unix;

#[cfg(windows)]
use tokio::net::windows::named_pipe::NamedPipeClient;

const HEADER_LEN: usize = 8;

pub type Timestamp = u32;

pub type Payload = Vec<u8>;

pub type Protocol = u16;

#[derive(Debug)]
pub struct Header {
    pub protocol: Protocol,
    pub timestamp: Timestamp,
    pub payload_len: u16,
}

impl From<&[u8]> for Header {
    fn from(value: &[u8]) -> Self {
        let timestamp = NetworkEndian::read_u32(&value[0..4]);
        let protocol = NetworkEndian::read_u16(&value[4..6]);
        let payload_len = NetworkEndian::read_u16(&value[6..8]);

        Self {
            timestamp,
            protocol,
            payload_len,
        }
    }
}

impl From<Header> for [u8; 8] {
    fn from(value: Header) -> Self {
        let mut out = [0u8; 8];
        NetworkEndian::write_u32(&mut out[0..4], value.timestamp);
        NetworkEndian::write_u16(&mut out[4..6], value.protocol);
        NetworkEndian::write_u16(&mut out[6..8], value.payload_len);

        out
    }
}

pub struct Segment {
    pub header: Header,
    pub payload: Payload,
}

pub enum Bearer {
    Tcp(tcp::TcpStream),

    #[cfg(unix)]
    Unix(unix::UnixStream),
    // #[cfg(windows)]
    // NamedPipe(NamedPipeClient),
}

impl Bearer {
    fn configure_tcp(stream: &tcp::TcpStream) -> IOResult<()> {
        let sock_ref = socket2::SockRef::from(&stream);
        let mut tcp_keepalive = socket2::TcpKeepalive::new();
        tcp_keepalive = tcp_keepalive.with_time(tokio::time::Duration::from_secs(20));
        tcp_keepalive = tcp_keepalive.with_interval(tokio::time::Duration::from_secs(20));
        sock_ref.set_tcp_keepalive(&tcp_keepalive)?;
        sock_ref.set_nodelay(true)?;

        Ok(())
    }

    pub async fn connect_tcp(addr: impl tcp::ToSocketAddrs) -> Result<Self, tokio::io::Error> {
        let stream = tcp::TcpStream::connect(addr).await?;
        Self::configure_tcp(&stream)?;
        Ok(Self::Tcp(stream))
    }

    pub async fn connect_tcp_timeout(
<<<<<<< HEAD
        addr: impl ToSocketAddrs,
        timeout: std::time::Duration,
    ) -> Result<Self, tokio::io::Error> {
        match tokio::time::timeout(timeout, Self::connect_tcp(addr)).await {
            Ok(Ok(stream)) => Ok(stream),
            Ok(Err(err)) => Err(err),
            Err(_) => Err(tokio::io::Error::new(
                tokio::io::ErrorKind::TimedOut,
                "connection timed out",
            )),
=======
        addr: impl tcp::ToSocketAddrs,
        timeout: std::time::Duration,
    ) -> IOResult<Self> {
        select! {
            result = Self::connect_tcp(addr) => result,
            _ = tokio::time::sleep(timeout) => Err(tokio::io::Error::new(tokio::io::ErrorKind::TimedOut, "connect timeout")),
>>>>>>> 8b136466
        }
    }

    pub async fn accept_tcp(listener: &tcp::TcpListener) -> IOResult<(Self, std::net::SocketAddr)> {
        let (stream, addr) = listener.accept().await?;
        Self::configure_tcp(&stream)?;
        Ok((Self::Tcp(stream), addr))
    }

    #[cfg(unix)]
    pub async fn connect_unix(path: impl AsRef<std::path::Path>) -> IOResult<Self> {
        let stream = unix::UnixStream::connect(path).await?;
        Ok(Self::Unix(stream))
    }

    #[cfg(unix)]
    pub async fn accept_unix(
        listener: &unix::UnixListener,
    ) -> IOResult<(Self, unix::unix::SocketAddr)> {
        let (stream, addr) = listener.accept().await?;
        Ok((Self::Unix(stream), addr))
    }

    // #[cfg(windows)]
    // pub fn connect_named_pipe(pipe_name: impl AsRef<std::ffi::OsStr>) ->
    // IOResult<Self> {     let client =
    // tokio::net::windows::named_pipe::ClientOptions::new().open(&pipe_name)?;
    //     Ok(Self::NamedPipe(client))
    // }

    pub fn into_split(self) -> (BearerReadHalf, BearerWriteHalf) {
        match self {
            Bearer::Tcp(x) => {
                let (r, w) = x.into_split();
                (BearerReadHalf::Tcp(r), BearerWriteHalf::Tcp(w))
            }

            #[cfg(unix)]
            Bearer::Unix(x) => {
                let (r, w) = x.into_split();
                (BearerReadHalf::Unix(r), BearerWriteHalf::Unix(w))
            }
        }
    }
}

pub enum BearerReadHalf {
    Tcp(tcp::tcp::OwnedReadHalf),

    #[cfg(unix)]
    Unix(unix::unix::OwnedReadHalf),
}

impl BearerReadHalf {
    async fn read_exact(&mut self, buf: &mut [u8]) -> IOResult<usize> {
        match self {
            BearerReadHalf::Tcp(x) => x.read_exact(buf).await,

            #[cfg(unix)]
            BearerReadHalf::Unix(x) => x.read_exact(buf).await,
        }
    }
}

pub enum BearerWriteHalf {
    Tcp(tcp::tcp::OwnedWriteHalf),

    #[cfg(unix)]
    Unix(unix::unix::OwnedWriteHalf),
}

impl BearerWriteHalf {
    async fn write_all(&mut self, buf: &[u8]) -> IOResult<()> {
        match self {
            Self::Tcp(x) => x.write_all(buf).await,

            #[cfg(unix)]
            Self::Unix(x) => x.write_all(buf).await,
        }
    }

    async fn flush(&mut self) -> IOResult<()> {
        match self {
            Self::Tcp(x) => x.flush().await,

            #[cfg(unix)]
            Self::Unix(x) => x.flush().await,
            //#[cfg(windows)]
            //Bearer::NamedPipe(x) => x.flush().await,
        }
    }
}

#[derive(Debug, Error)]
pub enum Error {
    #[error("no data available in bearer to complete segment")]
    EmptyBearer,

    #[error("bearer I/O error")]
    BearerIo(tokio::io::Error),

    #[error("failure to encode channel message")]
    Decoding(String),

    #[error("failure to decode channel message")]
    Encoding(String),

    #[error("agent failed to enqueue chunk for protocol {0}")]
    AgentEnqueue(Protocol, Payload),

    #[error("agent failed to dequeue chunk")]
    AgentDequeue,

    #[error("plexer failed to dumux chunk for protocol {0}")]
    PlexerDemux(Protocol, Payload),

    #[error("plexer failed to mux chunk")]
    PlexerMux,

    #[error("failure to abort the plexer threads")]
    AbortFailure,
}

type EgressChannel = tokio::sync::mpsc::Sender<Payload>;
type Egress = HashMap<Protocol, EgressChannel>;

const EGRESS_MSG_QUEUE_BUFFER: usize = 100;

pub struct Demuxer(BearerReadHalf, Egress);

impl Demuxer {
    pub fn new(bearer: BearerReadHalf) -> Self {
        let egress = HashMap::new();
        Self(bearer, egress)
    }

    pub async fn read_segment(&mut self) -> Result<(Protocol, Payload), Error> {
        trace!("waiting for segment header");
        let mut buf = vec![0u8; HEADER_LEN];
        self.0.read_exact(&mut buf).await.map_err(Error::BearerIo)?;
        let header = Header::from(buf.as_slice());

        trace!("waiting for full segment");
        let segment_size = header.payload_len as usize;
        let mut buf = vec![0u8; segment_size];
        self.0.read_exact(&mut buf).await.map_err(Error::BearerIo)?;

        Ok((header.protocol, buf))
    }

    async fn demux(&mut self, protocol: Protocol, payload: Payload) -> Result<(), Error> {
        let channel = self.1.get(&protocol);

        if let Some(sender) = channel {
            sender
                .send(payload)
                .await
                .map_err(|err| Error::PlexerDemux(protocol, err.0))?;
        } else {
            warn!(protocol, "message for unregistered protocol");
        }

        Ok(())
    }

    pub fn subscribe(&mut self, protocol: Protocol) -> tokio::sync::mpsc::Receiver<Payload> {
        let (sender, recv) = tokio::sync::mpsc::channel(EGRESS_MSG_QUEUE_BUFFER);

        // keep track of the sender
        self.1.insert(protocol, sender);

        // return the receiver for the agent
        recv
    }

    pub async fn tick(&mut self) -> Result<(), Error> {
        let (protocol, payload) = self.read_segment().await?;
        trace!(protocol, "demux happening");
        self.demux(protocol, payload).await
    }

    pub async fn run(&mut self) -> Result<(), Error> {
        loop {
            if let Err(err) = self.tick().await {
                break Err(err);
            }
        }
    }
}

type Ingress = (
    tokio::sync::mpsc::Sender<(Protocol, Payload)>,
    tokio::sync::mpsc::Receiver<(Protocol, Payload)>,
);

type Clock = Instant;

const INGRESS_MSG_QUEUE_BUFFER: usize = 100;

pub struct Muxer(BearerWriteHalf, Clock, Ingress);

impl Muxer {
    pub fn new(bearer: BearerWriteHalf) -> Self {
        let ingress = tokio::sync::mpsc::channel(INGRESS_MSG_QUEUE_BUFFER);
        let clock = Instant::now();
        Self(bearer, clock, ingress)
    }

    async fn write_segment(&mut self, protocol: u16, payload: &[u8]) -> Result<(), std::io::Error> {
        let header = Header {
            protocol,
            timestamp: self.1.elapsed().as_micros() as u32,
            payload_len: payload.len() as u16,
        };

        let buf: [u8; 8] = header.into();
        self.0.write_all(&buf).await?;
        self.0.write_all(payload).await?;

        self.0.flush().await?;

        Ok(())
    }

    pub async fn mux(&mut self, msg: (Protocol, Payload)) -> Result<(), Error> {
        self.write_segment(msg.0, &msg.1)
            .await
            .map_err(|_| Error::PlexerMux)?;

        if tracing::event_enabled!(tracing::Level::TRACE) {
            trace!(
                protocol = msg.0,
                data = hex::encode(&msg.1),
                "write to bearer"
            );
        }

        Ok(())
    }

    pub fn clone_sender(&self) -> tokio::sync::mpsc::Sender<(Protocol, Payload)> {
        self.2 .0.clone()
    }

    pub async fn tick(&mut self) -> Result<(), Error> {
        let msg = self.2 .1.recv().await;

        if let Some(x) = msg {
            trace!(protocol = x.0, "mux happening");
            self.mux(x).await?
        }

        Ok(())
    }

    pub async fn run(&mut self) -> Result<(), Error> {
        loop {
            if let Err(err) = self.tick().await {
                break Err(err);
            }
        }
    }
}

type ToPlexerPort = tokio::sync::mpsc::Sender<(Protocol, Payload)>;
type FromPlexerPort = tokio::sync::mpsc::Receiver<Payload>;

pub struct AgentChannel {
    protocol: Protocol,
    to_plexer: ToPlexerPort,
    from_plexer: FromPlexerPort,
}

impl AgentChannel {
    fn for_client(
        protocol: Protocol,
        to_plexer: ToPlexerPort,
        from_plexer: FromPlexerPort,
    ) -> Self {
        Self {
            protocol,
            from_plexer,
            to_plexer,
        }
    }

    fn for_server(
        protocol: Protocol,
        to_plexer: ToPlexerPort,
        from_plexer: FromPlexerPort,
    ) -> Self {
        Self {
            protocol,
            from_plexer,
            to_plexer,
        }
    }

    pub async fn enqueue_chunk(&mut self, chunk: Payload) -> Result<(), Error> {
        self.to_plexer
            .send((self.protocol, chunk))
            .await
            .map_err(|SendError((protocol, payload))| Error::AgentEnqueue(protocol, payload))
    }

    pub async fn dequeue_chunk(&mut self) -> Result<Payload, Error> {
        self.from_plexer.recv().await.ok_or(Error::AgentDequeue)
    }
}

pub struct RunningPlexer {
    demuxer: JoinHandle<Result<(), Error>>,
    muxer: JoinHandle<Result<(), Error>>,
}

impl RunningPlexer {
    pub async fn abort(self) {
        self.demuxer.abort();
        self.muxer.abort();
    }
}

pub struct Plexer {
    demuxer: Demuxer,
    muxer: Muxer,
}

impl Plexer {
    pub fn new(bearer: Bearer) -> Self {
        let (r, w) = bearer.into_split();

        Self {
            demuxer: Demuxer::new(r),
            muxer: Muxer::new(w),
        }
    }

    pub fn subscribe_client(&mut self, protocol: Protocol) -> AgentChannel {
        let to_plexer = self.muxer.clone_sender();
        let from_plexer = self.demuxer.subscribe(protocol ^ 0x8000);
        AgentChannel::for_client(protocol, to_plexer, from_plexer)
    }

    pub fn subscribe_server(&mut self, protocol: Protocol) -> AgentChannel {
        let to_plexer = self.muxer.clone_sender();
        let from_plexer = self.demuxer.subscribe(protocol);
        AgentChannel::for_server(protocol ^ 0x8000, to_plexer, from_plexer)
    }

    pub fn spawn(self) -> RunningPlexer {
        let mut demuxer = self.demuxer;
        let mut muxer = self.muxer;

        let demuxer = tokio::spawn(async move { demuxer.run().await });
        let muxer = tokio::spawn(async move { muxer.run().await });

        RunningPlexer { demuxer, muxer }
    }
}

/// Protocol value that defines max segment length
pub const MAX_SEGMENT_PAYLOAD_LENGTH: usize = 65535;

fn try_decode_message<M>(buffer: &mut Vec<u8>) -> Result<Option<M>, Error>
where
    M: Fragment,
{
    let mut decoder = minicbor::Decoder::new(buffer);
    let maybe_msg = decoder.decode();

    match maybe_msg {
        Ok(msg) => {
            let pos = decoder.position();
            buffer.drain(0..pos);
            Ok(Some(msg))
        }
        Err(err) if err.is_end_of_input() => Ok(None),
        Err(err) => {
            error!(?err);
            trace!("{}", hex::encode(buffer));
            Err(Error::Decoding(err.to_string()))
        }
    }
}

/// A channel abstraction to hide the complexity of partial payloads
pub struct ChannelBuffer {
    channel: AgentChannel,
    temp: Vec<u8>,
}

impl ChannelBuffer {
    pub fn new(channel: AgentChannel) -> Self {
        Self {
            channel,
            temp: Vec::new(),
        }
    }

    /// Enqueues a msg as a sequence payload chunks
    pub async fn send_msg_chunks<M>(&mut self, msg: &M) -> Result<(), Error>
    where
        M: Fragment,
    {
        let mut payload = Vec::new();
        minicbor::encode(msg, &mut payload).map_err(|err| Error::Encoding(err.to_string()))?;

        let chunks = payload.chunks(MAX_SEGMENT_PAYLOAD_LENGTH);

        for chunk in chunks {
            self.channel.enqueue_chunk(Vec::from(chunk)).await?;
        }

        Ok(())
    }

    /// Reads from the channel until a complete message is found
    pub async fn recv_full_msg<M>(&mut self) -> Result<M, Error>
    where
        M: Fragment,
    {
        trace!(len = self.temp.len(), "waiting for full message");

        if !self.temp.is_empty() {
            trace!("buffer has data from previous payload");

            if let Some(msg) = try_decode_message::<M>(&mut self.temp)? {
                debug!("decoding done");
                return Ok(msg);
            }
        }

        loop {
            let chunk = self.channel.dequeue_chunk().await?;
            self.temp.extend(chunk);

            if let Some(msg) = try_decode_message::<M>(&mut self.temp)? {
                debug!("decoding done");
                return Ok(msg);
            }

            trace!("not enough data");
        }
    }

    pub fn unwrap(self) -> AgentChannel {
        self.channel
    }
}

impl From<AgentChannel> for ChannelBuffer {
    fn from(channel: AgentChannel) -> Self {
        ChannelBuffer::new(channel)
    }
}

#[cfg(test)]
mod tests {
    use super::*;
    use pallas_codec::minicbor;

    #[tokio::test]
    async fn multiple_messages_in_same_payload() {
        let mut input = Vec::new();
        let in_part1 = (1u8, 2u8, 3u8);
        let in_part2 = (6u8, 5u8, 4u8);

        minicbor::encode(in_part1, &mut input).unwrap();
        minicbor::encode(in_part2, &mut input).unwrap();

        let (to_plexer, _) = tokio::sync::mpsc::channel(100);
        let (into_plexer, from_plexer) = tokio::sync::mpsc::channel(100);

        let channel = AgentChannel::for_client(0, to_plexer, from_plexer);

        into_plexer.send(input).await.unwrap();

        let mut buf = ChannelBuffer::new(channel);

        let out_part1 = buf.recv_full_msg::<(u8, u8, u8)>().await.unwrap();
        let out_part2 = buf.recv_full_msg::<(u8, u8, u8)>().await.unwrap();

        assert_eq!(in_part1, out_part1);
        assert_eq!(in_part2, out_part2);
    }

    #[tokio::test]
    async fn fragmented_message_in_multiple_payloads() {
        let mut input = Vec::new();
        let msg = (11u8, 12u8, 13u8, 14u8, 15u8, 16u8, 17u8);
        minicbor::encode(msg, &mut input).unwrap();

        let (to_plexer, _) = tokio::sync::mpsc::channel(100);
        let (into_plexer, from_plexer) = tokio::sync::mpsc::channel(100);

        let channel = AgentChannel::for_client(0, to_plexer, from_plexer);

        while !input.is_empty() {
            let chunk = Vec::from(input.drain(0..2).as_slice());
            into_plexer.send(chunk).await.unwrap();
        }

        let mut buf = ChannelBuffer::new(channel);

        let out_msg = buf
            .recv_full_msg::<(u8, u8, u8, u8, u8, u8, u8)>()
            .await
            .unwrap();

        assert_eq!(msg, out_msg);
    }
}<|MERGE_RESOLUTION|>--- conflicted
+++ resolved
@@ -94,25 +94,12 @@
     }
 
     pub async fn connect_tcp_timeout(
-<<<<<<< HEAD
-        addr: impl ToSocketAddrs,
-        timeout: std::time::Duration,
-    ) -> Result<Self, tokio::io::Error> {
-        match tokio::time::timeout(timeout, Self::connect_tcp(addr)).await {
-            Ok(Ok(stream)) => Ok(stream),
-            Ok(Err(err)) => Err(err),
-            Err(_) => Err(tokio::io::Error::new(
-                tokio::io::ErrorKind::TimedOut,
-                "connection timed out",
-            )),
-=======
         addr: impl tcp::ToSocketAddrs,
         timeout: std::time::Duration,
     ) -> IOResult<Self> {
         select! {
             result = Self::connect_tcp(addr) => result,
             _ = tokio::time::sleep(timeout) => Err(tokio::io::Error::new(tokio::io::ErrorKind::TimedOut, "connect timeout")),
->>>>>>> 8b136466
         }
     }
 
