--- conflicted
+++ resolved
@@ -11,19 +11,6 @@
 authors = ["Santiago Carmuega <santiago@carmuega.me>"]
 
 [dependencies]
-<<<<<<< HEAD
-pallas-applying = { version = "=0.19.1", path = "../pallas-applying/" }
-pallas-network = { version = "=0.19.1", path = "../pallas-network/" }
-pallas-primitives = { version = "=0.19.1", path = "../pallas-primitives/" }
-pallas-traverse = { version = "=0.19.1", path = "../pallas-traverse/" }
-pallas-addresses = { version = "=0.19.1", path = "../pallas-addresses/" }
-pallas-crypto = { version = "=0.19.1", path = "../pallas-crypto/" }
-pallas-codec = { version = "=0.19.1", path = "../pallas-codec/" }
-pallas-utxorpc = { version = "=0.19.1", path = "../pallas-utxorpc/" }
-pallas-configs = { version = "=0.19.1", path = "../pallas-configs/" }
-pallas-rolldb = { version = "=0.19.1", path = "../pallas-rolldb/", optional = true }
-pallas-txbuilder = { version = "=0.19.0-alpha.2", path = "../pallas-txbuilder/" }
-=======
 pallas-applying = { version = "=0.20.0", path = "../pallas-applying/" }
 pallas-network = { version = "=0.20.0", path = "../pallas-network/" }
 pallas-primitives = { version = "=0.20.0", path = "../pallas-primitives/" }
@@ -34,7 +21,7 @@
 pallas-utxorpc = { version = "=0.20.0", path = "../pallas-utxorpc/" }
 pallas-configs = { version = "=0.20.0", path = "../pallas-configs/" }
 pallas-rolldb = { version = "=0.20.0", path = "../pallas-rolldb/", optional = true }
->>>>>>> a77efa2a
+pallas-txbuilder = { version = "=0.20.0", path = "../pallas-txbuilder/" }
 
 [features]
 unstable = ["pallas-rolldb"]